--- conflicted
+++ resolved
@@ -28,11 +28,8 @@
 #include "sva/mmu_intrinsics.h"
 #include "sva/keys.h"
 #include "sva/state.h"
-<<<<<<< HEAD
 #include "sva/util.h"
-=======
 #include "keys.h"
->>>>>>> c7a96f3a
 
 #define DEBUG               1
 #define INCOMPLETE_ON       1
