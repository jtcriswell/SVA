--- conflicted
+++ resolved
@@ -227,7 +227,13 @@
   /* Flag the interrupt context as valid */
   movq $1, IC_VALID(%rsp)
 
-<<<<<<< HEAD
+#ifdef MPX
+  /* Reset the MPX bounds register for SFI checks */
+  movabsq $412316860416, %rax     # imm = 0x6000000000
+  movabsq $-412316860417, %rdx    # imm = 0xFFFFFF9FFFFFFFFF
+  bndmk (%rax,%rdx), %bnd0
+#endif
+
 #ifdef SVA_ASID_PG
   movq %cr3, %r15
   movq $0xfff, %r14
@@ -262,15 +268,7 @@
 
 L10:
 #endif
-=======
-#ifdef MPX
-  /* Reset the MPX bounds register for SFI checks */
-  movabsq $412316860416, %rax     # imm = 0x6000000000
-  movabsq $-412316860417, %rdx    # imm = 0xFFFFFF9FFFFFFFFF
-  bndmk (%rax,%rdx), %bnd0
-#endif
-
->>>>>>> a33f6277
+
   /*
    * Configure the process to trigger a floating point fault while in
    * kernel mode.  This requires disabling the EM bit and enabling the MP and
