/*===- interrupt.c - SVA Execution Engine  --------------------------------===
 * 
 *                        Secure Virtual Architecture
 *
 * This file was developed by the LLVM research group and is distributed under
 * the University of Illinois Open Source License. See LICENSE.TXT for details.
 * 
 *===----------------------------------------------------------------------===
 *
 * This file implements the SVA instructions for registering interrupt and
 * exception handlers.
 *
 *===----------------------------------------------------------------------===
 */

#include "sva/callbacks.h"
#include "sva/config.h"
#include "sva/interrupt.h"
#include "sva/state.h"
#include "sva/keys.h"
<<<<<<< HEAD
#include "sva/util.h"
=======
#include "thread_stack.h"
>>>>>>> c7a96f3a

/* Debug flags for printing data */
#define DEBUG       0

/* Definitions of LLVA specific exceptions */
#define sva_syscall_exception   (31)
#define sva_interrupt_exception (30)
#define sva_exception_exception (29)
#define sva_state_exception     (28)
#define sva_safemem_exception   (27)

extern void * interrupt_table[256];



/*
 * Default LLVA interrupt, exception, and system call handlers.
 */
void
default_interrupt (unsigned int number, uintptr_t address) {
#if 1
  printf ("SVA: default interrupt handler: %d %d\n", number, address);
#else
  __asm__ __volatile__ ("hlt");
#endif
  return;
}

void
invalidIC (unsigned int v) {
  extern void assertGoodIC (void);

  /*
   * Check that the interrupt context is okay (other than its valid field not
   *  being one
   */
  assertGoodIC();

  /* Print out the interrupt context */
  extern int sva_print_icontext (char * s);
  if (v)
    sva_print_icontext ("invalidIC:trap");
  else
    sva_print_icontext ("invalidIC:sys");

  panic ("SVA: Invalid Interrupt Context\n");
  __asm__ __volatile__ ("hlt\n");
  return;
}

/*
 * Structure: CPUState
 *
 * Description:
 *  This is a structure containing the per-CPU state of each processor in the
 *  system.  We gather this here so that it's easy to find them from the %GS
 *  register.
 */
static struct CPUState realCPUState[numProcessors] __attribute__((aligned(16)))
__attribute__ ((section ("svamem")));
struct CPUState * CPUState = realCPUState;


/*
 * Intrinsic: sva_getCPUState()
 *
 * Description:
 *  Initialize and return a pointer to the per-processor CPU state for this
 *  processor.
 *
 * Input:
 *  tssp - A pointer to the TSS that is currently maintained by the system
 *         software.
 *
 * Notes:
 *  This intrinsic is only here to bootstrap the implementation of SVA.  Once
 *  the SVA interrupt handling code is working properly, this intrinsic should
 *  be removed.
 */
void *
sva_getCPUState (tss_t * tssp) {
  uint64_t tsc_tmp;
  if(tsc_read_enable_sva)
     tsc_tmp = sva_read_tsc();


  /* Index of next available CPU state */
  static int nextIndex __attribute__ ((section ("svamem"))) = 0;
  struct SVAThread * st;
  int index;

  if (nextIndex < numProcessors) {
    /*
     * Fetch an unused CPUState from the set of those available.
     */
    index = __sync_fetch_and_add (&nextIndex, 1);
    struct CPUState * cpup = CPUState + index;

    /*
     * The first thread to be allocated is the initial thread that starts
     * SVA for this processor (CPU).  Create an initial thread for this CPU
     * and mark it as an initial thread for this CPU.
     */
    cpup->currentThread = st = findNextFreeThread();
    st->isInitialForCPU = 1;

    /*
     * Flag that the floating point unit has not been used.
     */
    getCPUState()->fp_used = 0;

    /* No one has used the floating point unit yet */
    getCPUState()->prevFPThread = 0;

    /*
     * Initialize a dummy interrupt context so that it looks like we
     * started the processor by taking a trap or system call.  The dummy
     * Interrupt Context should cause a fault if we ever try to put it back
     * on to the processor.
     */
    cpup->newCurrentIC = cpup->currentThread->interruptContexts + (maxIC - 1);
    cpup->newCurrentIC->rip     = 0xfead;
    cpup->newCurrentIC->cs      = 0x43;
    cpup->newCurrentIC->fpstate = 0;
    cpup->gip                   = 0;

    /*
     * Initialize the TSS pointer so that the SVA VM can find it when needed.
     */
    cpup->tssp = tssp;

    /*
     * Setup the Interrupt Stack Table (IST) entry so that the hardware places
     * the stack frame inside SVA memory.
     */
    tssp->ist3 = ((uintptr_t) (st->integerState.ist3));

    /*
     * Return the CPU State to the caller.
     */


    record_tsc(sva_getCPUState_1_api, ((uint64_t) sva_read_tsc() - tsc_tmp));
    return cpup;
  }

  record_tsc(sva_getCPUState_2_api, ((uint64_t) sva_read_tsc() - tsc_tmp));
  return 0;
}

/*
 * Intrinsic: sva_icontext_setretval()
 *
 * Descrption:
 *  This intrinsic permits the system software to set the return value of
 *  a system call.
 *
 * Notes:
 *  This intrinsic mimics the syscall convention of FreeBSD.
 */
void
sva_icontext_setretval (unsigned long high,
                        unsigned long low,
                        unsigned char error) {
  uint64_t tsc_tmp;
  if(tsc_read_enable_sva)
     tsc_tmp = sva_read_tsc();

  kernel_to_usersva_pcid();
  /*
   * FIXME: This should ensure that the interrupt context is for a system
   *        call.
   *
   * Get the current processor's user-space interrupt context.
   */
  sva_icontext_t * icontextp = getCPUState()->newCurrentIC;

  /*
   * Set the return value.  The high order bits go in %edx, and the low
   * order bits go in %eax.
   */
  icontextp->rdx = high;
  icontextp->rax = low;

  /*
   * Set or clear the carry flags of the EFLAGS register depending on whether
   * the system call succeeded for failed.
   */
  if (error) {
    icontextp->rflags |= 1;
  } else {
    icontextp->rflags &= 0xfffffffffffffffeu;
  }

  usersva_to_kernel_pcid();
  record_tsc(sva_icontext_setretval_api, ((uint64_t) sva_read_tsc() - tsc_tmp));
  return;
}

/*
 * Intrinsic: sva_icontext_restart()
 *
 * Description:
 *  This intrinsic modifies a user-space interrupt context so that it restarts
 *  the specified system call.
 *
 * TODO:
 *  o Check that the interrupt context is for a system call.
 *  o Remove the extra parameters used for debugging.
 */
void
sva_icontext_restart (unsigned long r10, unsigned long rip) {
  uint64_t tsc_tmp;
  if(tsc_read_enable_sva)
     tsc_tmp = sva_read_tsc();

  kernel_to_usersva_pcid();
  /*
   * FIXME: This should ensure that the interrupt context is for a system
   *        call.
   *
   * Get the current processor's user-space interrupt context.
   */
  sva_icontext_t * icontextp = getCPUState()->newCurrentIC;

  /*
   * Modify the saved %rcx register so that it re-executes the syscall
   * instruction.  We do this by reducing it by 2 bytes.
   */
  icontextp->rcx -= 2;
  usersva_to_kernel_pcid();
  record_tsc(sva_icontext_restart_api, ((uint64_t) sva_read_tsc() - tsc_tmp));
  return;
}

/*
 * Intrinsic: sva_register_general_exception()
 *
 * Description:
 *  Register a fault handler with the Execution Engine.  The handlers for these
 *  interrupts do not take any arguments.
 *
 * Return value:
 *  0 - No error
 *  1 - Some error occurred.
 */
unsigned char
sva_register_general_exception (unsigned char number,
                                genfault_handler_t handler) {
  uint64_t tsc_tmp;
  if(tsc_read_enable_sva)
     tsc_tmp = sva_read_tsc();

  /*
   * First, ensure that the exception number is within range.
   */
#if 0
  if (number > 31) {
    __asm__ __volatile__ ("int %0\n" :: "i" (sva_exception_exception));
    return 1;
  }

  /*
   * Ensure that this is not one of the special handlers.
   */
  switch (number) {
    case 8:
    case 10:
    case 11:
    case 12:
      __asm__ __volatile__ ("int %0\n" :: "i" (sva_exception_exception));
      return 1;
      break;

    default:
      break;
  }
#endif

  /*
   * Put the handler into our dispatch table.
   */
  interrupt_table[number] = handler;

  record_tsc(sva_register_general_exception_api, ((uint64_t) sva_read_tsc() - tsc_tmp));
  return 0;
}

/*
 * Intrinsic: sva_register_memory_exception()
 *
 * Description:
 *  Register a fault with the Execution Engine.  This fault handler will need
 *  the memory address that was used by the instruction when the fault occurred.
 */
unsigned char
sva_register_memory_exception (unsigned char number, memfault_handler_t handler) {
  /*
   * Ensure that this is not one of the special handlers.
   */
#if 0
  switch (number) {
    case 14:
    case 17:
      /*
       * Put the interrupt handler into our dispatch table.
       */
      interrupt_table[number] = handler;
      return 0;

    default:
      __asm__ __volatile__ ("int %0\n" :: "i" (sva_exception_exception));
      return 1;
  }
#endif

  return 0;
}

/*
 * Intrinsic: sva_register_interrupt ()
 *
 * Description:
 *  This intrinsic registers an interrupt handler with the Execution Engine.
 */
unsigned char
sva_register_interrupt (unsigned char number, interrupt_handler_t interrupt) {
  uint64_t tsc_tmp;
  if(tsc_read_enable_sva)
     tsc_tmp = sva_read_tsc();


  /*
   * Ensure that the number is within range.
   */
#if 0
  if (number < 32) {
    __asm__ __volatile__ ("int %0\n" :: "i" (sva_interrupt_exception));
    return 1;
  }
#endif

  /*
   * Put the handler into the system call table.
   */
  interrupt_table[number] = interrupt;

  record_tsc(sva_register_interrupt_api, ((uint64_t) sva_read_tsc() - tsc_tmp));
  return 0;
}

#if 0
/**************************** Inline Functions *******************************/

/*
 * Intrinsic: sva_load_lif()
 *
 * Description:
 *  Enables or disables local processor interrupts, depending upon the flag.
 *
 * Inputs:
 *  0  - Disable local processor interrupts
 *  ~0 - Enable local processor interrupts
 */
void
sva_load_lif (unsigned int enable)
{
  if (enable)
    __asm__ __volatile__ ("sti":::"memory");
  else
    __asm__ __volatile__ ("cli":::"memory");
}
                                                                                
/*
 * Intrinsic: sva_save_lif()
 *
 * Description:
 *  Return whether interrupts are currently enabled or disabled on the
 *  local processor.
 */
unsigned int
sva_save_lif (void)
{
  unsigned int eflags;

  /*
   * Get the entire eflags register and then mask out the interrupt enable
   * flag.
   */
  __asm__ __volatile__ ("pushf; popl %0\n" : "=r" (eflags));
  return (eflags & 0x00000200);
}

unsigned int
sva_icontext_lif (void * icontextp)
{
  sva_icontext_t * p = icontextp;
  return (p->eflags & 0x00000200);
}

/*
 * Intrinsic: sva_nop()
 *
 * Description:
 *  Provides a volatile operation that does nothing.  This is useful if you
 *  want to wait for an interrupt but don't want to actually do anything.  In
 *  such a case, you need a "filler" instruction that can be interrupted.
 *
 * TODO:
 *  Currently, we're going to use this as an optimization barrier.  Do not move
 *  loads and stores around this.  This is okay, since LLVM will enforce the
 *  same restriction on the LLVM level.
 */
void
sva_nop (void)
{
  __asm__ __volatile__ ("nop" ::: "memory");
}

void
sva_nop1 (void)
{
  __asm__ __volatile__ ("nop" ::: "memory");
}
#endif<|MERGE_RESOLUTION|>--- conflicted
+++ resolved
@@ -18,11 +18,8 @@
 #include "sva/interrupt.h"
 #include "sva/state.h"
 #include "sva/keys.h"
-<<<<<<< HEAD
 #include "sva/util.h"
-=======
 #include "thread_stack.h"
->>>>>>> c7a96f3a
 
 /* Debug flags for printing data */
 #define DEBUG       0
