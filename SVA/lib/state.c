/*===- state.c - SVA Execution Engine  ------------------------------------===
 * 
 *                        Secure Virtual Architecture
 *
 * This file was developed by the LLVM research group and is distributed under
 * the University of Illinois Open Source License. See LICENSE.TXT for details.
 * 
 *===----------------------------------------------------------------------===
 *
 * Provide intrinsics for manipulating the LLVA machine state.
 *
 *===----------------------------------------------------------------------===
 */

#include <string.h>

#if 1
#include <sva/config.h>
#endif
#include <sva/cfi.h>
#include <sva/callbacks.h>
#include <sva/util.h>
#include <sva/state.h>
#include <sva/interrupt.h>
#include <sva/mmu.h>
#include "sva/mmu_intrinsics.h"
#include <sva/x86.h>

/*****************************************************************************
 * Externally Visibile Utility Functions
 ****************************************************************************/

void
installNewPushTarget (void) {
  /* Get the current SVA thread */
  struct SVAThread * threadp = getCPUState()->currentThread;

  /* Get the current interrput context */
  sva_icontext_t * icp = getCPUState()->newCurrentIC;

  /*
   * Make sure we have room for another target.
   */
  if (threadp->numPushTargets == maxPushTargets)
    return;

  /*
   * Add the new target.
   */
  threadp->validPushTargets[(threadp->numPushTargets)++] = (void *) icp->rdi;
  return;
}

/*****************************************************************************
 * Intrinsics for User-Space Applications
 ****************************************************************************/

void
getThreadRID (void) {
  /* Get the current interrput context */
  sva_icontext_t * icp = getCPUState()->newCurrentIC;

  /* Set the rax register with the pointer to the secret key */
  icp->rax = getCPUState()->currentThread->rid;
  return;
}

/*****************************************************************************
 * Interrupt Context Intrinsics
 ****************************************************************************/

/*
 * Intrinsic: sva_icontext_getpc()
 *
 * Description:
 *  Get the native code program counter value out of the interrupt context.
 */
uintptr_t
sva_icontext_getpc (void) {
  uint64_t tsc_tmp;  
  if(tsc_read_enable_sva)
     tsc_tmp = sva_read_tsc();

  struct CPUState * cpuState = getCPUState();

  record_tsc(sva_icontext_getpc_api, ((uint64_t) sva_read_tsc() - tsc_tmp));
  return cpuState->newCurrentIC->rip;
}

/*****************************************************************************
 * Miscellaneous State Manipulation Functions
 ****************************************************************************/

/*
 * Intrinsic: sva_ipush_function5 ()
 *
 * Description:
 *  This intrinsic modifies the most recent interrupt context so that the
 *  specified function is called with the given arguments when the state is
 *  reloaded on to the processor.
 *
 * Inputs:
 *  newf         - The function to call.
 *  p[1|2|3|4|5] - The parameters to pass to the function.
 *
 * TODO:
 *  o This intrinsic should check whether newf is a valid function for the
 *    appropriate mode (user or kernel).
 *
 *  o This intrinsic could conceivably cause a memory fault (either by
 *    accessing a stack page that isn't paged in, or by overwriting the stack).
 *    This should be addressed at some point.
 */
void
sva_ipush_function5 (void *newf,
                     uintptr_t p1,
                     uintptr_t p2,
                     uintptr_t p3,
                     uintptr_t p4,
                     uintptr_t p5) {
  uint64_t tsc_tmp;  
  if(tsc_read_enable_sva)
     tsc_tmp = sva_read_tsc();   

  kernel_to_usersva_pcid();

  /* Old interrupt flags */
  uintptr_t rflags;

  /*
   * Disable interrupts.
   */
  rflags = sva_enter_critical();

  /*
   * Get the most recent interrupt context.
   */
  struct SVAThread * threadp = getCPUState()->currentThread;
  sva_icontext_t * ep = getCPUState()->newCurrentIC;

  /*
   * Verify that the target function is in the list of valid function targets.
   * Note that if no push targets have been specified, then any target is valid.
   */
  if (threadp->numPushTargets) {
    unsigned index = 0;
    unsigned char found = 0;
    for (index = 0; index < threadp->numPushTargets; ++index) {
      if (threadp->validPushTargets[index] == newf) {
        found = 1;
        break;
      }
    }

    if (!found) {
      panic ("SVA: Pushing bad value %lx\n", newf);
      sva_exit_critical (rflags);
      usersva_to_kernel_pcid();
      record_tsc(sva_ipush_function5_1_api, ((uint64_t) sva_read_tsc() - tsc_tmp)); 
      return;
    }

    found = 0;
    for (index = 0; index < threadp->numPushTargets; ++index) {
      if (threadp->validPushTargets[index] == ((void *)p5)) {
        found = 1;
        break;
      }
    }

    if (!found) {
      panic ("SVA: Pushing bad sighandler value %lx\n", p5);
      sva_exit_critical (rflags);
      usersva_to_kernel_pcid();
      record_tsc(sva_ipush_function5_2_api, ((uint64_t) sva_read_tsc() - tsc_tmp));
      return;
    }

  }

  /*
   * Check the memory.
   */
  sva_check_memory_write (ep, sizeof (sva_icontext_t));
  sva_check_memory_write (ep->rsp, sizeof (uintptr_t));

  /*
   * Place the arguments into the proper registers.
   */
  ep->rdi = p1;
  ep->rsi = p2;
  ep->rdx = p3;
  ep->rcx = p4;
  ep->r8  = p5;

  /*
   * Push a return program counter value on to the stack.  It should cause a
   * fault if the function returns.
   */
  *(--(ep->rsp)) = 0x0fec;

  /*
   * Set the return function to be the specificed function.
   */
  ep->rip = (uintptr_t) newf;

  /*
   * Mark the interrupt context as valid; if an sva_ialloca previously
   * invalidated it, an sva_ipush_function() makes it valid again.
   */
  ep->valid |= (IC_is_valid);

  /*
   * Re-enable interrupts.
   */
  sva_exit_critical (rflags);

  usersva_to_kernel_pcid();

  record_tsc(sva_ipush_function5_3_api, ((uint64_t) sva_read_tsc() - tsc_tmp));
  return;
}

/*
 * Intrinsic: sva_ipush_function0 ()
 *
 * Description:
 *  This intrinsic modifies the user space process code so that the
 *  specified function was called with the given arguments.
 *
 * Inputs:
 *  newf     - The function to call.
 *
 * NOTES:
 *  o This intrinsic could conceivably cause a memory fault (either by
 *    accessing a stack page that isn't paged in, or by overwriting the stack).
 *    This should be addressed at some point.
 */
void
sva_ipush_function0 (void (*newf)(void)) {
  sva_ipush_function5 (newf, 0, 0, 0, 0, 0);
  return;
}

/*
 * Intrinsic: sva_ipush_function1 ()
 *
 * Description:
 *  This intrinsic modifies the user space process code so that the
 *  specified function was called with the given arguments.
 *
 * Inputs:
 *  newf     - The function to call.
 *  param    - The parameter to send to the function.
 *
 * TODO:
 *  This currently only takes a function that takes a single integer
 *  argument.  Eventually, this should take any function.
 *
 * NOTES:
 *  o This intrinsic could conceivably cause a memory fault (either by
 *    accessing a stack page that isn't paged in, or by overwriting the stack).
 *    This should be addressed at some point.
 */
void
sva_ipush_function1 (void (*newf)(int), uintptr_t param) {
  sva_ipush_function5 (newf, param, 0, 0, 0, 0);
  return;
}

/*****************************************************************************
 * Integer State
 ****************************************************************************/

/*
 * Function: checkIntegerForLoad ()
 *
 * Description:
 *  Perform all necessary checks on an integer state to make sure that it can
 *  be loaded on to the processor.
 *
 * Inputs:
 *  p - A pointer to the integer state to load.
 *
 * TODO:
 *  The checking code must also verify that there is enough stack space before
 *  proceeding.  Otherwise, state could get really messy.
 */
static inline void
checkIntegerForLoad (sva_integer_state_t * p) {
  /* Current code segment */
  unsigned int cs;

  /* Data segment to use for this privilege level */
  unsigned int ds = 0x18;

  /* Flags whether the input has been validated */
  unsigned int validated = 0;

  /* System call disable mask */
  extern unsigned int sva_sys_disabled;

#if 0
  /* Disable interrupts */
  __asm__ __volatile__ ("cli");
#endif

#if 0
  do
  {
#ifdef SC_INTRINCHECKS
    extern MetaPoolTy IntegerStatePool;
    struct node {
      void* left;
      void* right;
      char* key;
      char* end;
      void* tag;
    };
    struct node * np;
    unsigned long start;

    /*
     * Verify that the memory was part of a previous integer state.
     */
    np = getBounds (&IntegerStatePool, buffer);
    start = np->key;
    pchk_drop_obj (&IntegerStatePool, buffer);
    if (start != buffer)
      poolcheckfail ("Integer Check Failure", (unsigned)buffer, (void*)__builtin_return_address(0));
#endif

    /*
     * Verify that we won't fault if we read from the buffer.
     */
    sva_check_memory_read (buffer, sizeof (sva_integer_state_t));

    /*
     * Verify that we can access the stack pointed to inside the buffer.
     */
    sva_check_memory_write ((p->rsp) - 2, 8);

    /*
     * Grab the current code segment.
     */
    __asm__ __volatile__ ("movl %%cs, %0\n" : "=r" (cs));
    cs &= 0xffff;

    /*
     * If we're not operating at the same privilege level as when this state
     * buffer was saved, then generate an exception.
     */
    if (cs != (p->cs)) {
      __asm__ __volatile__ ("int %0\n" :: "i" (sva_state_exception));
      continue;
    }

#if 0
    /*
     * Configure the data segment to match the code segment, in case it somehow
     * became corrupted.
     */
    ds = ((cs == 0x10) ? (0x18) : (0x2B));
#endif

    /*
     * Validation is finished.  Continue.
     */
    validated = 1;
  } while (!validated);
#endif
  return;
}

/*
 * Function: flushSecureMemory()
 *
 * Description:
 *  This function flushes TLB entries and caches for a thread's secure memory.
 */
static inline void
flushSecureMemory (struct SVAThread * threadp) {
  /*
   * Invalidate all TLBs (including those with the global flag).  We do this
   * by first turning on and then turning off the PCID extension.  According
   * to the Intel Software Architecture Reference Manual, Volume 3,
   * Section 4.10.4, this will do the invalidation that we want.
   *
   * Experiments show that invalidating all of the TLBs is faster than
   * invalidating every page individually.  Since we usually flush on a context
   * switch, we just flushed all the TLBs anyway by changing CR3.  Therefore,
   * we lose speed by not flushing everything again.
   */
  __asm__ __volatile__ ("movq %cr4, %rax\n"
                        "movq %cr4, %rcx\n"
                        "orq $0x20000, %rax\n"
                        "andq $0xfffffffffffdffff, %rcx\n"
                        "movq %rax, %cr4\n"
                        "movq %rcx, %cr4\n");
  return;
}

/*
 * Intrinsic: sva_swap_integer()
 *
 * Description:
 *  This intrinsic saves the current integer state and swaps in a new one.
 *
 * Inputs:
 *  newint - The new integer state to load on to the processor.
 *  statep - A pointer to a memory location in which to store the ID of the
 *           state that this invocation of sva_swap_integer() will save.
 *
 * Return value:
 *  0 - State swapping failed.
 *  1 - State swapping succeeded.
 */
uintptr_t
sva_swap_integer (uintptr_t newint, uintptr_t * statep) {
  uint64_t tsc_tmp;  
  if(tsc_read_enable_sva)
     tsc_tmp = sva_read_tsc();

  kernel_to_usersva_pcid();

  /* Function for saving state */
  extern unsigned int save_integer (sva_integer_state_t * buffer);
  extern void load_integer (sva_integer_state_t * p);

  /* Old interrupt flags */
  uintptr_t rflags = sva_enter_critical();

  /* Pointer to the current CPU State */
  struct CPUState * cpup = getCPUState();

  /*
   * Get a pointer to the memory buffer into which the integer state should be
   * stored.  There is one such buffer for every SVA thread.
   */
  struct SVAThread * oldThread = cpup->currentThread;
  sva_integer_state_t * old = &(oldThread->integerState);

  /* Get a pointer to the saved state (the ID is the pointer) */
  struct SVAThread * newThread = (struct SVAThread *)(newint);
  sva_integer_state_t * new =  newThread ? &(newThread->integerState) : 0;

  /* Variables for registers for debugging */
  uintptr_t rsp, rbp;

  /*
   * If there is no place for new state, flag an error.
   */
  if (!newThread) panic ("SVA: No New Thread!\n");

  /*
   * Determine whether the integer state is valid.
   */
#if SVA_CHECK_INTEGER
  if ((pchk_check_int (new)) == 0) {
    poolcheckfail ("sva_swap_integer: Bad integer state", (unsigned)old, (void*)__builtin_return_address(0));
    /*
     * Re-enable interrupts.
     */
    sva_exit_critical (rflags);
    usersva_to_kernel_pcid();
    record_tsc(sva_swap_integer_1_api, ((uint64_t) sva_read_tsc() - tsc_tmp));
    return 0;
  }
#endif

  /*
   * Save the value of the current kernel stack pointer, IST3, currentIC, and
   * the pointer to the global invoke frame pointer.
   */
  old->kstackp   = cpup->tssp->rsp0;
  old->ist3      = cpup->tssp->ist3;
  old->currentIC = cpup->newCurrentIC;
  old->ifp       = cpup->gip;

  /*
   * Save the current integer state.  Note that returning from sva_integer()
   * with a non-zero value means that we've just woken up from a context
   * switch.
   */
  if (save_integer (old)) {
    /*
     * We've awakened.
     */
#if SVA_CHECK_INTEGER
    /*
     * Mark the integer state invalid and return to the caller.
     */
    pchk_drop_int (old);

    /*
     * Determine what stack we're running on now.
     */
    pchk_update_stack ();
#endif

    /*
     * Re-enable interrupts.
     */
    sva_exit_critical (rflags);
    usersva_to_kernel_pcid();
    record_tsc(sva_swap_integer_2_api, ((uint64_t) sva_read_tsc() - tsc_tmp));
    return 1;
  }

  /*
   * Save this functions return address because it can be overwritten by
   * calling interim FreeBSD code that does a native FreeBSD context switch.
   */
  old->hackRIP = (uintptr_t) __builtin_return_address(0);

  /*
   * If the current state is using secure memory, we need to flush out the TLBs
   * and caches that might contain it.
   */
  if (vg && (oldThread->secmemSize)) {
    /*
     * Save the CR3 register.  We'll need it later for sva_release_stack().
     */
    uintptr_t cr3;
    __asm__ __volatile__ ("movq %%cr3, %0\n" : "=r" (cr3));
    old->cr3 = cr3;

    /*
     * Get a pointer into the page tables for the secure memory region.
     */
    pml4e_t * secmemp = (pml4e_t *) getVirtual((uintptr_t)(get_pagetable() + secmemOffset));

    /*
     * Mark the secure memory is unmapped in the page tables.
     */
    unprotect_paging ();
    *secmemp &= ~(PTE_PRESENT);
    protect_paging ();

    /*
     * Flush the secure memory page mappings.
     */
    flushSecureMemory (oldThread);
  }

  /*
   * Turn off access to the Floating Point Unit (FPU).  We will leave this
   * state on the CPU but force a trap if another process attempts to use it.
   *
   * We place this code here since, when Virtual Ghost is enabled, the call to
   * unprotect_paging() and protect_paging() will flush the pipeline with a
   * write to CR0.  This code may also cause a pipeline flush, so we place it
   * close to the other pipeline flushing code to reduce the amount of code
   * executed between flushes. 
   */
  const unsigned long mp = 0x00000002u;
  const unsigned long em = 0x00000004u;
  const unsigned long ts = 0x00000008u;
  unsigned long cr0;
  __asm__ __volatile__ ("mov %%cr0, %0\n"
                        "and  %1, %0\n"
                        "or   %2, %0\n"
                        "mov %0, %%cr0\n"
                        : "=&r" (cr0)
                        : "r" (~(em)),
                          "r" (mp | ts));

  /*
   * Mark the saved integer state as valid.
   */
  old->valid = 1;

  /*
   * Inform the caller of the location of the last state saved.
   */
  *statep = (uintptr_t) oldThread;

  /*
   * Switch the CPU over to using the new set of interrupt contexts.  However,
   * don't change the stack pointer.
   */
  cpup->currentThread = newThread;

  /*
   * Now, reload the integer state pointed to by new.
   */
  if (new->valid) {
    /*
     * Verify that we can load the new integer state.
     */
    checkIntegerForLoad (new);

    /*
     * Switch the CPU over to using the new set of interrupt contexts.
     */
    cpup->currentThread = newThread;
    cpup->tssp->rsp0    = new->kstackp;
    cpup->tssp->ist3    = new->ist3;
    cpup->newCurrentIC  = new->currentIC;
    cpup->gip           = new->ifp;

    /*
     * If the new state uses secure memory, we need to map it into the page
     * table.  Note that we refetch the state information from the CPUState
     * to ensure that we're not accessing stale local variables.
     */
    if (vg && (newThread->secmemSize)) {
      /*
       * Get a pointer into the page tables for the secure memory region.
       */
      pml4e_t * secmemp = (pml4e_t *) getVirtual ((uintptr_t)(get_pagetable() + secmemOffset));

      /*
       * Restore the PML4E entry for the secure memory region.
       */
      uintptr_t mask = PTE_PRESENT | PTE_CANWRITE | PTE_CANUSER;
      if ((newThread->secmemPML4e & mask) != mask)
        panic ("SVA: Not Present: %lx %lx\n", newThread->secmemPML4e, mask);
      unprotect_paging ();
      *secmemp = newThread->secmemPML4e;
      protect_paging ();
    }

    /*
     * Invalidate the state that we're about to load.
     */
    new->valid = 0;

    /*
     * Load the floating point state.
     */
#if 0
    /* No need to do this after the floating point optimization. */
    load_fp (&(new->fpstate));
#endif

    /*
     * Load the rest of the integer state.
     */
    load_integer (new);
  }

  /*
   * The context switch failed.
   */
  sva_exit_critical (rflags);
  usersva_to_kernel_pcid();
  record_tsc(sva_swap_integer_3_api, ((uint64_t) sva_read_tsc() - tsc_tmp));
  return 0; 
}

/*
 * Intrinsic: sva_ialloca()
 *
 * Description:
 *  Allocate an object of the specified size on the current stack belonging to
 *  the most recent Interrupt Context and copy data into it.
 *
 * Inputs:
 *  size      - The number of bytes to allocate on the stack pointed to by the
 *              Interrupt Context.
 *  alignment - The power of two alignment to use for the memory object.
 *  initp     - A pointer to the data with which to initialize the memory
 *              object.  This is allowed to be NULL.
 *
 * NOTES:
 *  There is an issue with having sva_ialloca() copy data into the stack
 *  object.  The kernel uses copyout() to ensure that the memory is not part
 *  of kernel memory and can return EFAULT if the copy fails.  The question
 *  is how to make sva_ialloca() do the same thing.
 */
void *
sva_ialloca (uintptr_t size, uintptr_t alignment, void * initp) {
  uint64_t tsc_tmp;  
  if(tsc_read_enable_sva)
     tsc_tmp = sva_read_tsc();

  kernel_to_usersva_pcid();

  /* Old interrupt flags */
  uintptr_t rflags;

  /* Pointer to allocated memory */
  void * allocap = 0;

  /* Determine if an allocation is permitted */
  unsigned char allocaOkay = 1;

  /*
   * Disable interrupts.
   */
  rflags = sva_enter_critical();

  /*
   * Get the most recent interrupt context and the current CPUState and
   * thread.
   */
  struct CPUState * cpup = getCPUState();
  sva_icontext_t * icontextp = cpup->newCurrentIC;

  /*
   * If the Interrupt Context was privileged, then don't do an ialloca.
   */
  allocaOkay &= !(sva_was_privileged());

  /*
   * Determine whether initp points within the secure memory region.  If it
   * does, then don't allocate anything.
   */
  if (vg) {
    allocaOkay &= isNotWithinSecureMemory (initp);
  }

  /*
   * Check if the alignment is within range.
   */
  allocaOkay &= (alignment < 64);

  /*
   * Only perform the ialloca() if the Interrupt Context represents user-mode
   * state.
   */
  if (allocaOkay) {
    /*
     * Mark the interrupt context as invalid.  We don't want it to be placed
     * back on to the processor until an sva_ipush_function() pushes a new stack
     * frame on to the stack.
     *
     * We do this by turning off the LSB of the valid field. 
     */
    icontextp->valid &= (~(IC_is_valid));

    /*
     * Perform the alloca.
     */
    allocap = icontextp->rsp;
    allocap -= size;

    /*
     * Align the pointer.
     */
    const uintptr_t mask = 0xffffffffffffffffu;
    allocap = (void *)((uintptr_t)(allocap) & (mask << alignment));

    /*
     * Verify that the stack pointer in the interrupt context is not within
     * kernel memory.
     */
    unsigned char spOkay = 1;
    if (isNotWithinSecureMemory(icontextp->rsp) &&
       ((((uintptr_t)allocap) >= 0xffffffff00000000u) ||
        ((((uintptr_t)allocap) + size) >= 0xffffffff00000000u))) {
      spOkay = 0;
    }

    /*
     * If the stack pointer is okay, go ahead and complete the operation.
     */
    if (spOkay) {
      /*
       * Fault in any necessary pages; the stack may be located in traditional
       * memory.
       */
      sva_check_memory_write (allocap, size);

      /*
       * Save the result back into the Interrupt Context.
       */
      icontextp->rsp = (unsigned long *) allocap;

      /*
       * Copy data in from the initializer.
       *
       * FIXME: This should use an invokememcpy() so that we know whether the
       *        address is valid.
       */
      if (initp)
        memcpy (allocap, initp, size);
    } else {
      allocap = 0;
    }
  }

  sva_exit_critical (rflags);

  usersva_to_kernel_pcid();

  record_tsc(sva_ialloca_api, ((uint64_t) sva_read_tsc() - tsc_tmp));
  return allocap;
}

/*
 * Intrinsic: sva_load_icontext()
 *
 * Description:
 *  This intrinsic takes state saved by the Execution Engine during an
 *  interrupt and loads it into the latest interrupt context.
 */
void
sva_load_icontext (void) {
  uint64_t tsc_tmp;  
  if(tsc_read_enable_sva)
     tsc_tmp = sva_read_tsc();

  kernel_to_usersva_pcid();
 
  /* Old interrupt flags */
  uintptr_t rflags;

  /*
   * Disable interrupts.
   */
  rflags = sva_enter_critical();

  /*
   * Get the most recent interrupt context and the current CPUState and
   * thread.
   */
  struct CPUState * cpup = getCPUState();
  struct SVAThread * threadp = cpup->currentThread;
  sva_icontext_t * icontextp = cpup->newCurrentIC;

  /*
   * Verify that the interrupt context represents user-space state.
   */
  if (sva_was_privileged ()) {
      sva_exit_critical (rflags);
      usersva_to_kernel_pcid();
      record_tsc(sva_load_icontext_1_api, ((uint64_t) sva_read_tsc() - tsc_tmp));
      return;
  }

  /*
   * Verify that we have a free interrupt context to use.
   */
  if (threadp->savedICIndex < 1) {
      sva_exit_critical (rflags);
      usersva_to_kernel_pcid();
      record_tsc(sva_load_icontext_2_api, ((uint64_t) sva_read_tsc() - tsc_tmp));
      return;
  }

  /*
   * Load the interrupt context.
   */
  *icontextp = threadp->savedInterruptContexts[--(threadp->savedICIndex)];

  /*
   * Re-enable interrupts.
   */
  sva_exit_critical (rflags);

  usersva_to_kernel_pcid();

  record_tsc(sva_load_icontext_3_api, ((uint64_t) sva_read_tsc() - tsc_tmp));
  return;
}

/*
 * Intrinsic: sva_save_icontext()
 *
 * Description:
 *  Save the most recent interrupt context into SVA memory so that it can be
 *  restored later.
 *
 * Return value:
 *  0 - An error occured.
 *  1 - No error occured.
 */
unsigned char
sva_save_icontext (void) {
  uint64_t tsc_tmp;  
  if(tsc_read_enable_sva)
     tsc_tmp = sva_read_tsc();

  kernel_to_usersva_pcid();
 
 /* Old interrupt flags */
  uintptr_t rflags;

  /*
   * Disable interrupts.
   */
  rflags = sva_enter_critical();

  /*
   * Get the most recent interrupt context and the current CPUState and
   * thread.
   */
  struct CPUState * cpup = getCPUState();
  struct SVAThread * threadp = cpup->currentThread;
  sva_icontext_t * icontextp = cpup->newCurrentIC;

  /*
   * Verify that the interrupt context represents user-space state.
   */
  if (sva_was_privileged ()) {
      sva_exit_critical (rflags);
      usersva_to_kernel_pcid();
      record_tsc(sva_save_icontext_1_api, ((uint64_t) sva_read_tsc() - tsc_tmp));
      return 0;
  }

  /*
   * Verify that we have a free interrupt context to use.
   */
  if (threadp->savedICIndex > maxIC) {
      sva_exit_critical (rflags);
      usersva_to_kernel_pcid();
      record_tsc(sva_save_icontext_2_api, ((uint64_t) sva_read_tsc() - tsc_tmp));
      return 0;
  }

  /*
   * Save the interrupt context.
   */
  threadp->savedInterruptContexts[threadp->savedICIndex] = *icontextp;

  /*
   * Increment the saved interrupt context index and save it in a local
   * variable.
   */
  unsigned char savedICIndex = ++(threadp->savedICIndex);

  /*
   * Re-enable interrupts.
   */
  sva_exit_critical (rflags);

  usersva_to_kernel_pcid();  

  record_tsc(sva_save_icontext_3_api, ((uint64_t) sva_read_tsc() - tsc_tmp));
  return savedICIndex;
}

void
svaDummy (void) {
  panic ("SVA: svaDummy: Return to user space!\n");
  return;
}

/*
 * Intrinsic: sva_reinit_icontext()
 *
 * Description:
 *  Reinitialize an interrupt context so that, upon return, it begins to
 *  execute code at a new location.  This supports the exec() family of system
 *  calls.
 *
 * Inputs:
 *  transp - An identifier representing the entry point.
 *  priv   - A flag that, when set, indicates that the code will be executed in
 *           the processor's privileged mode.
 *  stack   - The value to set for the stack pointer.
 *  arg     - The argument to pass to the function entry point.
 */
void
sva_reinit_icontext (void * handle, unsigned char priv, uintptr_t stackp, uintptr_t arg) {
  uint64_t tsc_tmp;  
  if(tsc_read_enable_sva)
     tsc_tmp = sva_read_tsc();

  kernel_to_usersva_pcid();
  /* Old interrupt flags */
  uintptr_t rflags;

  /* Function entry point */
  void * func = handle;

  /*
   * Disable interrupts.
   */
  rflags = sva_enter_critical();

  /*
   * Validate the translation handle.
   */
  struct translation * transp = (struct translation *)(handle);
  if (vg) {
    if ((translations <= transp) && (transp < translations + 4096)) {
      if (((uint64_t)transp - (uint64_t)translations) % sizeof (struct translation)) {
        panic ("SVA: Invalid translation handle: %p %p %lx\n", transp, translations, sizeof (struct translation));
        usersva_to_kernel_pcid();
        record_tsc(sva_reinit_icontext_1_api, ((uint64_t) sva_read_tsc() - tsc_tmp));
        return;
      }
    } else {
      panic ("SVA: Out of range translation handle: %p %p %lx\n", transp, translations, sizeof (struct translation));
      usersva_to_kernel_pcid();
      record_tsc(sva_reinit_icontext_2_api, ((uint64_t) sva_read_tsc() - tsc_tmp));
      return;
    }

    if (transp->used != 2)
      panic ("SVA: Bad transp: %d\n", transp->used);

    /* Grab the function to call from the translation handle */
    func = transp->entryPoint;
  }

  /*
   * Get the most recent interrupt context.
   */
  struct SVAThread * threadp = getCPUState()->currentThread;
  sva_icontext_t * ep = getCPUState()->newCurrentIC;

  /*
   * Check the memory.
   */
  sva_check_memory_write (ep, sizeof (sva_icontext_t));

  /*
   * Remove mappings to the secure memory for this thread.
   */
  if (vg && (threadp->secmemSize)) {
    /*
     * Get a pointer into the page tables for the secure memory region.
     */
    pml4e_t * secmemp = (pml4e_t *) getVirtual ((uintptr_t)(get_pagetable() + secmemOffset));

    /*
     * Mark the secure memory is unmapped in the page tables.
     */
    unprotect_paging ();
    *secmemp = 0;
    protect_paging ();

    /*
     * Delete the secure memory mappings from the SVA thread structure.
     */
    threadp->secmemSize = 0;
    threadp->secmemPML4e = 0;

    /*
     * Flush the secure memory page mappings.
     */
    flushSecureMemory (threadp);
  }

  /*
   * Clear out saved FP state.
   */
  threadp->ICFPIndex = 1;

  /*
   * Commented the following to speed up. Part of the floating point
   * optimization.
   */
#if 0
  bzero (threadp->ICFP, sizeof (sva_fp_state_t));
#endif

  /*
   * Clear out any function call targets.
   */
  threadp->numPushTargets = 0;

  /*
   * Setup the call to the new function.
   */
  ep->rip = (uintptr_t) func;
  ep->rsp = (uintptr_t *)stackp;
  ep->rdi = arg;

  /*
   * Setup the segment registers for the proper mode.
   */
  if (priv) {
    panic ("SVA: sva_reinit_context: No support for creating kernel state.\n");
  } else {
    ep->cs = 0x43;
    ep->ss = 0x3b;
    ep->ds = 0x3b;
    ep->es = 0x3b;
    ep->fs = 0x13;
    ep->gs = 0x1b;
    ep->rflags = (rflags & 0xfffu);
  }

  /*
   * Now that ghost memory has been reinitialized, install the key for this
   * bitcode file into the ghost memory and then invalidate the translation
   * handle since we've now used it.
   */
  if (vg) {
    memcpy (&(threadp->ghostKey), &(transp->key), sizeof (sva_key_t));
    transp->used = 0;
  }

  /* Re-enable interupts if they were enabled before */
  sva_exit_critical (rflags);
  usersva_to_kernel_pcid();
  record_tsc(sva_reinit_icontext_3_api, ((uint64_t) sva_read_tsc() - tsc_tmp));
  return;
}

/*
 * Intrinsic: sva_release_stack()
 *
 * Description:
 *  This intrinsic tells the virtual machine that the specified integer state
 *  should be discarded and that its stack is no longer a kernel stack.
 */
void
sva_release_stack (uintptr_t id) {
  uint64_t tsc_tmp;
  if(tsc_read_enable_sva)
     tsc_tmp = sva_read_tsc();
 
  kernel_to_usersva_pcid();
 
  /* Get a pointer to the saved state (the ID is the pointer) */
  struct SVAThread * newThread = (struct SVAThread *)(id);
  sva_integer_state_t * new =  newThread ? &(newThread->integerState) : 0;

  /*
   * Ensure that we're not trying to release our own state.
   */
  if (newThread == getCPUState()->currentThread)
  {
    usersva_to_kernel_pcid();
    record_tsc(sva_release_stack_1_api, ((uint64_t) sva_read_tsc() - tsc_tmp));
    return;
  }
  /*
   * Release ghost memory belonging to the thread that we are deallocating.
   */
<<<<<<< HEAD
  uintptr_t cr3 = ((((uintptr_t)new->cr3) & 0x000ffffffffff000u));
  for (uintptr_t size=0; size < newThread->secmemSize; size += X86_PAGE_SIZE) {
    if (vg) {
      uintptr_t paddr;
      paddr = unmapSecurePage(newThread, (unsigned char *)(SECMEMSTART + size));
      if (paddr != 0)
        releaseSVAMemory(paddr, X86_PAGE_SIZE);
    }
=======
  if (vg) {
    extern void
    ghostFree (struct SVAThread * tp, unsigned char * p, intptr_t size);
    unsigned char * secmemStart = (unsigned char *)(SECMEMSTART);
    ghostFree (newThread, secmemStart, newThread->secmemSize);
>>>>>>> e19bf517
  }

  /*
   * Mark the integer state as invalid.  This will prevent it from being
   * context switched on to the CPU.
   */
  new->valid = 0;

  /*
   * Mark the thread as available for reuse.
   */
  newThread->used = 0;

  /* Push the thread into the stack of free threads since it can be reused */
  extern void ftstack_push(struct SVAThread *thread);
  ftstack_push(newThread);
  usersva_to_kernel_pcid();
  record_tsc(sva_release_stack_2_api, ((uint64_t) sva_read_tsc() - tsc_tmp));
  return;
}

/*
 * Intrinsic: sva_init_stack()
 *
 * Description:
 *  Pointer to the integer state identifier used for context switching.
 *
 * Inputs:
 *  start_stackp - A pointer to the *beginning* of the kernel stack.
 *  length       - Length of the kernel stack in bytes.
 *  func         - The kernel function to execute when the new integer state
 *                 is swapped on to the processor.
 *  arg          - The first argument to the function.
 *
 * Return value:
 *  An identifier that can be passed to sva_swap_integer() to begin execution
 *  of the thread.
 */
uintptr_t
sva_init_stack (unsigned char * start_stackp,
                uintptr_t length,
                void * func,
                uintptr_t arg1,
                uintptr_t arg2,
                uintptr_t arg3) {
 
  uint64_t tsc_tmp;
  if(tsc_read_enable_sva)
     tsc_tmp = sva_read_tsc();

  kernel_to_usersva_pcid();
 
  /* Working memory pointer */
  sva_icontext_t * icontextp;
  /* Working integer state */
  sva_integer_state_t * integerp;

  /* Function to use to return from system call */
  extern void sc_ret(void);

  /* Arguments allocated on the new stack */
  struct frame {
    /* Dummy return pointer ignored by load_integer() */
    void * dummy;

    /* Return pointer for the function frame */
    void * return_rip;
  } * args;

  /* Old interrupt flags */
  uintptr_t rflags;

  /* End of stack */
  unsigned char * stackp = 0;

  /* Length of Stack */
  uintptr_t stacklen = length;

  /*
   * Disable interrupts.
   */
  rflags = sva_enter_critical();
  
  /*
   * Find the last byte on the stack.
   */
  stackp = start_stackp + stacklen;

  /*
   * Verify that the stack is big enough.
   */
  if (stacklen < sizeof (struct frame)) {
    panic ("sva_init_stack: Invalid stacklen: %d!\n", stacklen);
  }

  /*
   * Verify that the function is a kernel function.
   */
  uintptr_t f = (uintptr_t)(func);
  if ((f <= SECMEMEND) || (*((unsigned int *)(f)) != CHECKLABEL)) {
    panic ("sva_init_stack: Invalid function %p\n", func);
  }

  /* Pointer to the current CPU State */
  struct CPUState * cpup = getCPUState();

  /*
   * Verify that no interrupts or traps have occurred (other than a system call
   * into the kernel).
   */
#if 0
  if (cpup->newCurrentIC < &(cpup->currentThread->interruptContexts[maxIC - 1]))
    panic ("Invalid IC!\n");
#endif

  /*
   * Get access to the old thread.
   */
  struct SVAThread * oldThread = cpup->currentThread;

  /*
   * Allocate a new SVA thread.
   */
  extern struct SVAThread * findNextFreeThread (void);
  struct SVAThread * newThread = findNextFreeThread();


  /*
   * Verify that the memory has the proper access.
   */
  sva_check_memory_read  (oldThread, sizeof (struct SVAThread));
  sva_check_memory_write (newThread, sizeof (struct SVAThread));

  /*
   * Copy over the secure memory mappings from the old thread to the new
   * thread.
   */
  if (vg) {
    newThread->secmemSize = oldThread->secmemSize;
    newThread->secmemPML4e = oldThread->secmemPML4e;
  }

  /*
   * Copy over the valid list of push targets for sva_ipush().
   */
  if (oldThread->numPushTargets) {
    unsigned index = 0;
    newThread->numPushTargets = oldThread->numPushTargets;
    for (index = 0; index < oldThread->numPushTargets; ++index) {
      newThread->validPushTargets[index] = oldThread->validPushTargets[index];
    }
  }

  /*
   * Copy over the last saved interrupted FP state.
   */
#if 0
  /* No need to do the following after the floating point optimization.*/
  if (oldThread->ICFPIndex) {
    *(newThread->ICFP) = *(oldThread->ICFP + oldThread->ICFPIndex - 1);
    newThread->ICFPIndex = 1;
  }
#endif

  /*
   * Allocate the call frame for the call to the system call.
   */
  stackp -= sizeof (struct frame);
  args = (struct frame *)stackp;

  /*
   * Initialize the arguments to the system call.  Also setup the interrupt
   * context and return function pointer.
   */
  args->return_rip = sc_ret;

  /*
   * Initialze the integer state of the new thread of control.
   */
  integerp = &(newThread->integerState);
  integerp->rip = (uintptr_t) func;
  integerp->rdi = arg1;
  integerp->rsi = arg2;
  integerp->rdx = arg3;
  integerp->rsp = (uintptr_t *) stackp;
  integerp->cs  = 0x43;
  integerp->ss  = 0x3b;
  integerp->valid = 1;
  integerp->rflags = 0x202;
#if 0
  integerp->ist3 = integerp->kstackp;
#endif
#if 1
  integerp->kstackp = (uintptr_t) stackp;
#endif
  integerp->fpstate.present = 0;

  /*
   * Initialize the interrupt context of the new thread.  Note that we use
   * the last IC.
   *
   * FIXME: The check on cpup->newCurrentIC is really a hack.  We should really
   *        fix the code to ensure that newCurrentIC is always set correctly
   *        and that the first interrupt context is at the end of the interrupt
   *        context list.
   */
  icontextp = integerp->currentIC = newThread->interruptContexts + maxIC - 1;
  *icontextp = *(cpup->newCurrentIC);
#if 0
  printf("Before set the return value to zero, check rax, rax = 0x%lx\n",icontextp->rax);
#endif  
  /*
   * Set the return value to zero.
   *
   * FIXME: This is a hack.  Ideally, the return value setting code should do
   *        this.
   */
  icontextp->rax = 0;

  /*
   * If the parent thread is an initial thread for this CPU, we always
   * permit it to create a new child process.  Otherwise, the existing
   * thread's Interrupt Context must have the fork bit set to create a new
   * child thread.
   *
   * When creating the child thread, disable its fork bit so that the child
   * cannot be duplicated.  Disable the fork bit in the parent thread's
   * Interrupt Context as well so that it cannot be duplicated multiple times
   * for a single call to fork().
   */
  if ((oldThread->isInitialForCPU) ||
      (cpup->newCurrentIC->valid & IC_can_fork)) {
    /* Mark the new Interrupt Context as valid */
    icontextp->valid |= IC_is_valid; 

    /* Disable the fork bit in both the old and new Interrupt Contexts. */
    icontextp->valid &= (~(IC_can_fork));
    cpup->newCurrentIC->valid &= (~(IC_can_fork));
  } else {
    /*
     * Print an error and then permit the child process to be created anyway.
     * This makes the error more of a warning since we allow the system to
     * continue executing anyway.
     */
    printf ("SVA: Error!  Kernel performing unauthorized fork()!\n");
    icontextp->valid |= IC_is_valid;
  }

  /*
   * Re-enable interrupts.
   */
  sva_exit_critical (rflags);
  usersva_to_kernel_pcid();
  record_tsc(sva_init_stack_api, ((uint64_t) sva_read_tsc() - tsc_tmp));
  return (unsigned long) newThread;
}
<|MERGE_RESOLUTION|>--- conflicted
+++ resolved
@@ -1125,22 +1125,11 @@
   /*
    * Release ghost memory belonging to the thread that we are deallocating.
    */
-<<<<<<< HEAD
-  uintptr_t cr3 = ((((uintptr_t)new->cr3) & 0x000ffffffffff000u));
-  for (uintptr_t size=0; size < newThread->secmemSize; size += X86_PAGE_SIZE) {
-    if (vg) {
-      uintptr_t paddr;
-      paddr = unmapSecurePage(newThread, (unsigned char *)(SECMEMSTART + size));
-      if (paddr != 0)
-        releaseSVAMemory(paddr, X86_PAGE_SIZE);
-    }
-=======
   if (vg) {
     extern void
     ghostFree (struct SVAThread * tp, unsigned char * p, intptr_t size);
     unsigned char * secmemStart = (unsigned char *)(SECMEMSTART);
     ghostFree (newThread, secmemStart, newThread->secmemSize);
->>>>>>> e19bf517
   }
 
   /*
