/*===- secmem.h - SVA Execution Engine  =------------------------------------===
 * 
 *                        Secure Virtual Architecture
 *
 * This file was developed by the LLVM research group and is distributed under
 * the University of Illinois Open Source License. See LICENSE.TXT for details.
 * 
 *===----------------------------------------------------------------------===
 *
 * This file implements the new secure memory feature of SVA.
 *
 *===----------------------------------------------------------------------===
 */

#include <string.h>

#include <sys/types.h>

#include "sva/callbacks.h"
#include "sva/mmu.h"
#include "sva/state.h"
#include "sva/util.h"

/*
 * Function: getNextSecureAddress()
 *
 * Description:
 *  Find the next available address in the secure virtual address space.
 *
 * Inputs:
 *  threadp - The thread for which to allocate more ghost memory.
 *  size    - The size of memory to allocate in bytes.
 */
static inline unsigned char *
getNextSecureAddress (struct SVAThread * threadp, uintptr_t size) {
  /* Start of virtual address space used for secure memory */
  unsigned char * secmemStartp = (unsigned char *) SECMEMSTART;

  /* Secure memory address to return */
  unsigned char * secmemp = secmemStartp + threadp->secmemSize;

  /*
   * Advance the address by a single page frame and return the value before
   * increment.
   */
  threadp->secmemSize += size;
  return secmemp;
}

/*
 * Function: ghostMalloc()
 *
 * Description:
 *  Allocate ghost memory.
 */
unsigned char *
ghostMalloc (intptr_t size) {
  /* Physical address of allocated secure memory pointer */
  uintptr_t sp;

  /* Virtual address assigned to secure memory by SVA */
  unsigned char * vaddrStart = 0;

  /* The address of the PML4e page table */
  pml4e_t pml4e = 0;

  /*
   * Get the current interrupt context; the arguments will be in it.
   */
  struct CPUState * cpup = getCPUState();
  struct SVAThread * threadp = cpup->currentThread;

  /*
   * Determine if this is the first secure memory allocation.
   */
  unsigned char firstSecAlloc = (threadp->secmemSize == 0);

  /*
   * Determine where this ghost memory will be allocated and update the size
   * of the ghost memory.
   */
  unsigned char * vaddr = vaddrStart = getNextSecureAddress (threadp, size);

  /*
   * Get a page of memory from the operating system.  Note that the OS provides
   * the physical address of the allocated memory.
   */
  for (intptr_t remaining = size; remaining > 0; remaining -= X86_PAGE_SIZE) {
    if ((sp = provideSVAMemory (X86_PAGE_SIZE)) != 0) {
      /* Physical address of the allocated page */
      uintptr_t paddr = sp;

      /*
       * Map the memory into a part of the address space reserved for secure
       * memory.
       */
      pml4e = mapSecurePage ((uintptr_t)vaddr, paddr);

      /*
       * If this is the first piece of secure memory that we've allocated,
       * record the address of the top-level page table that maps in the secure
       * memory region.  The context switching intrinsics will want to know
       * where this entry is so that it can quickly enable and disable it on
       * context switches.
       */
      if (firstSecAlloc) {
        threadp->secmemPML4e = pml4e;
      }

      /*
       * Move to the next virtual address.
       */
      vaddr += X86_PAGE_SIZE;
    } else {
      panic ("SVA: Kernel secure memory allocation failed!\n");
    }
  }

  /* Return a pointer to the allocated ghost memory */
  return vaddrStart;
}

/*
 * Function: allocSecureMemory()
 *
 * Description:
 *  Allocate secure memory.  Fetch it from the operating system kernel if
 *  necessary.
 *
 * Inputs:
 *  size - The amount of secure memory to allocate measured in bytes.
 *
 * Return value:
 *  A pointer to the first byte of the secure memory.
 */
unsigned char *
allocSecureMemory (void) {
  /*
   * Get the number of bytes to allocate.  This is stored in the %rdi register
   * of the interrupted program state.
   */
  struct CPUState * cpup = getCPUState();
  sva_icontext_t * icp = cpup->newCurrentIC;
  intptr_t size = icp->rdi;

  /*
   * Check that the size is positive.
   */
  if (size < 0)
    return 0;

  /*
   * If we have already allocated ghost memory, then merely extend the size of
   * of the ghost partition and let the ghost memory be demand paged into
   * memory.  Otherwise, allocate some ghost memory just to make adding the
   * demand-paged ghost memory easier.
   */
  unsigned char * vaddrStart = 0;
  struct SVAThread * threadp = cpup->currentThread;
  //if (threadp->secmemSize) {
    /*
     * Pretend to allocate more ghost memory (but let demand paging actually
     * map it in.
     */
    //vaddrStart = getNextSecureAddress (threadp, size);
  //} else {
    /*
     * Call the ghost memory allocator to allocate some ghost memory.
     */
    vaddrStart = ghostMalloc (size);

    /*
     * Zero out the memory.
     */
    memset (vaddrStart, 0, size);
  //}

  /*
   * Set the return value in the Interrupt Context to be a pointer to the
   * newly allocated memory.
   */
  icp->rax = (uintptr_t) vaddrStart;

  /*
   * Return the first address of the newly available ghost memory.
   */
  return vaddrStart;
}

/*
 * Function: ghostFree()
 *
 * Description:
 *  Free the physical frames backing ghost memory at the specified virtual
 *  address.  This function frees entire frames and returns the physical memory
 *  to the operating system kernel.
 *
 *  Note that this function may be called upon to unmap ghost memory from a
 *  thread *other* than the one currently running on the CPU.
 *
 * Inputs:
 *  threadp - A pointer to the SVA Thread for which we should release the frame
 *            of secure memory.
 *  p        - A pointer to the virtual address of the ghost memory to free.
 *  size     - The amount of ghost memory in bytes to free.
 *
 */
void
ghostFree (struct SVAThread * threadp, unsigned char * p, intptr_t size) {
  /* Per-CPU data structure maintained by SVA */
  struct CPUState * cpup;

  /* Pointer to thread currently executing on the CPU */
  struct SVAThread * currentThread;

  /*
   * If the amount of memory to free is zero, do nothing.
   */
  if (size == 0) {
    return;
  }

  /*
   * Get a pointer to the thread currently running on the CPU.
   */
  cpup = getCPUState();
  currentThread = cpup->currentThread;

  /*
   * Get the PML4E entry for the Ghost Memory for the thread.
   */
  pml4e_t * secmemPML4Ep = &(threadp->secmemPML4e);

  /*
   * Verify that the memory is within the secure memory portion of the
   * address space.
   */
  uintptr_t pint = (uintptr_t) p;
  if ((SECMEMSTART <= pint) && (pint < SECMEMEND) &&
     (SECMEMSTART <= (pint + size)) && ((pint + size) < SECMEMEND)) {
    /*
     * Loop through each page of the ghost memory until all of the frames
     * have been returned to the operating system kernel.
     */
    for (unsigned char * ptr = p; ptr < (p + size); ptr += X86_PAGE_SIZE) {
      /*
       * Get the physical address before unmapping the page.  We do this
       * because unmapping the page may remove page table pages that are no
       * longer needed for mapping secure pages.
       */
      uintptr_t paddr;
      if (getPhysicalAddrFromPML4E (ptr, secmemPML4Ep, &paddr)) {
        /*
         * Zero out the contents of the ghost memory if it has been mapped
         * in the current address space.
         */
        if (threadp == currentThread) {
          memset (ptr, 0, X86_PAGE_SIZE);
        }

        /*
         * Unmap the memory from the secure memory virtual address space.
         */
        unmapSecurePage (threadp, ptr);

        /*
         * Release the memory to the operating system.  Note that we must first
         * get the physical address of the data page as that is what the OS is
         * expecting.
         *
         * TODO:
         *  This code works around a limitation in the releaseSVAMemory()
         *  implementation in which it only releases one page at a time to the
         *  OS.
         */
        releaseSVAMemory (paddr, X86_PAGE_SIZE);
      }
    }
  }

<<<<<<< HEAD
#if 0
    /*
     * Get the physical address before unmapping the page.  We do this because
     * unmapping the page may remove page table pages that are no longer
     * needed for mapping secure pages.
     */
    uintptr_t paddr = getPhysicalAddr (p);
#endif

    /*
     * Unmap the memory from the secure memory virtual address space.
     */
    struct CPUState * cpup = getCPUState();
    uintptr_t paddr = unmapSecurePage (cpup->currentThread, p);

    /*
     * Release the memory to the operating system.  Note that we must first
     * get the physical address of the data page as that is what the OS is
     * expecting.
     */
    if (paddr != 0)
      releaseSVAMemory (paddr, size);
  }
=======
  return;
}

/*
 * Function: freeSecureMemory()
 *
 * Description:
 *  Free a single page of secure memory.
 *
 * Inputs:
 *  p    - The first virtual address of the secure memory to free.
 *  size - The amount of secure memory to allocate measured in bytes.
 *
 */
void
freeSecureMemory (void) {
  /*
   * Get the current interrupt context; the arguments will be in it.
   */
  sva_icontext_t * icp = getCPUState()->newCurrentIC;

  /*
   * Get the pointer address and size out of the interrupt context.
   */
  unsigned char * p = (unsigned char *)(icp->rdi);
  uintptr_t size = icp->rsi;

  /* Free the ghost memory */
  struct CPUState * cpup = getCPUState();
  ghostFree (cpup->currentThread, p, size);
>>>>>>> e19bf517

  return;
}

void
sva_ghost_fault (uintptr_t vaddr) {
  uint64_t tsc_tmp;
  if(tsc_read_enable_sva)
     tsc_tmp = sva_read_tsc();

  kernel_to_usersva_pcid();
  /* Old interrupt flags */
  uintptr_t rflags;

  /*
   * Disable interrupts.
   */
  rflags = sva_enter_critical();

  /* Physical address of allocated secure memory pointer */
  uintptr_t sp;

  /* The address of the PML4e page table */
  pml4e_t pml4e;

  /*
   * Get the current interrupt context; the arguments will be in it.
   */
  struct CPUState * cpup = getCPUState();
  struct SVAThread * threadp = cpup->currentThread;

  /*
   * Determine if this is the first secure memory allocation.
   */
  unsigned char firstSecAlloc = (threadp->secmemSize == 0);

  /*
   * Get a page of memory from the operating system.  Note that the OS provides
   * the physical address of the allocated memory.
   */
  if ((sp = provideSVAMemory (X86_PAGE_SIZE)) != 0) {
    /* Physical address of the allocated page */
    uintptr_t paddr = (uintptr_t) sp;

    /*
     * Map the memory into a part of the address space reserved for secure
     * memory.
     */
    pml4e = mapSecurePage ((uintptr_t)vaddr, paddr);

    /*
     * If this is the first piece of secure memory that we've allocated,
     * record the address of the top-level page table that maps in the secure
     * memory region.  The context switching intrinsics will want to know
     * where this entry is so that it can quickly enable and disable it on
     * context switches.
     */
    if (firstSecAlloc) {
      threadp->secmemPML4e = pml4e;
    }
  } else {
    panic ("SVA: Kernel secure memory allocation failed!\n");
  }

  /*
   * Zero out the ghost memory contents.
   */
  memset ((void *)vaddr, 0, X86_PAGE_SIZE);

  /* Re-enable interrupts if necessary */
  sva_exit_critical (rflags);
  usersva_to_kernel_pcid();
  record_tsc(sva_ghost_fault_api, ((uint64_t) sva_read_tsc() - tsc_tmp));
  return;
}
<|MERGE_RESOLUTION|>--- conflicted
+++ resolved
@@ -278,31 +278,6 @@
     }
   }
 
-<<<<<<< HEAD
-#if 0
-    /*
-     * Get the physical address before unmapping the page.  We do this because
-     * unmapping the page may remove page table pages that are no longer
-     * needed for mapping secure pages.
-     */
-    uintptr_t paddr = getPhysicalAddr (p);
-#endif
-
-    /*
-     * Unmap the memory from the secure memory virtual address space.
-     */
-    struct CPUState * cpup = getCPUState();
-    uintptr_t paddr = unmapSecurePage (cpup->currentThread, p);
-
-    /*
-     * Release the memory to the operating system.  Note that we must first
-     * get the physical address of the data page as that is what the OS is
-     * expecting.
-     */
-    if (paddr != 0)
-      releaseSVAMemory (paddr, size);
-  }
-=======
   return;
 }
 
@@ -333,7 +308,6 @@
   /* Free the ghost memory */
   struct CPUState * cpup = getCPUState();
   ghostFree (cpup->currentThread, p, size);
->>>>>>> e19bf517
 
   return;
 }
