--- conflicted
+++ resolved
@@ -21,9 +21,6 @@
 #include "sva/mmu.h"
 #include "sva/state.h"
 #include "sva/util.h"
-<<<<<<< HEAD
-#include <sva/config.h>
-=======
 
 /* Size of frame cache queue */
 #define FRAME_CACHE_SIZE 4096
@@ -213,7 +210,6 @@
   frame_enqueue(paddr);
 }
 
->>>>>>> 99425079
 /*
  * Function: getNextSecureAddress()
  *
