/*===- mmu.c - SVA Execution Engine  =-------------------------------------===
 * 
 *                        Secure Virtual Architecture
 *
 * This file was developed by the LLVM research group and is distributed under
 * the University of Illinois Open Source License. See LICENSE.TXT for details.
 * 
 *===----------------------------------------------------------------------===
 *
 * Note: We try to use the term "frame" to refer to a page of physical memory
 *       and a "page" to refer to the virtual addresses mapped to the page of
 *       physical memory.
 *
 *===----------------------------------------------------------------------===
 */

#include <string.h>

#include <sys/types.h>

#include "sva/callbacks.h"
#include "sva/config.h"
#include "sva/mmu.h"
#include "sva/mmu_intrinsics.h"
#include "sva/x86.h"
#include "sva/state.h"
#include "sva/util.h"

/* 
 * Defines for #if #endif blocks for commenting out lines of code
 */
/* Used to denote unimplemented code */
#define NOT_YET_IMPLEMENTED 0   

/* Used to denote obsolete code that hasn't been deleted yet */
#define OBSOLETE            0   

/* Define whether to enable DEBUG blocks #if statements */
#define DEBUG               0

/* Define whether or not the mmu_init code assumes virtual addresses */
#define USE_VIRT            0

/*
 *****************************************************************************
 * Function prototype declarations.
 *****************************************************************************
 */

/* 
 * Function prototypes for finding the virtual address of page table components
 */
static inline page_entry_t * get_pgeVaddr (uintptr_t vaddr);
static inline pml4e_t * get_pml4eVaddr (unsigned char * cr3, uintptr_t vaddr);
static inline pdpte_t * get_pdpteVaddr (pml4e_t * pml4e, uintptr_t vaddr);
static inline pde_t * get_pdeVaddr (pdpte_t * pdpte, uintptr_t vaddr);
static inline pte_t * get_pteVaddr (pde_t * pde, uintptr_t vaddr);

/* 
 * Function prototypes for finding the virtual address of 
 * page table components based on SVA Direct MAP
 */
//static inline page_entry_t * get_svaDmap_pgeVaddr (uintptr_t vaddr);
static inline pml4e_t * get_svaDmap_pml4eVaddr (unsigned char * cr3, uintptr_t vaddr);
static inline pdpte_t * get_svaDmap_pdpteVaddr (pml4e_t * pml4e, uintptr_t vaddr);
static inline pde_t * get_svaDmap_pdeVaddr (pdpte_t * pdpte, uintptr_t vaddr);
static inline pte_t * get_svaDmap_pteVaddr (pde_t * pde, uintptr_t vaddr);


/*
 * Function prototypes for returning the physical address of page table pages.
 */
static inline uintptr_t get_pml4ePaddr (unsigned char * cr3, uintptr_t vaddr);
static inline uintptr_t get_pdptePaddr (pml4e_t * pml4e, uintptr_t vaddr);
static inline uintptr_t get_pdePaddr (pdpte_t * pdpte, uintptr_t vaddr);
static inline uintptr_t get_ptePaddr (pde_t * pde, uintptr_t vaddr);

/*
 * SVA direct mapping related functions
 */
static inline uintptr_t getPhysicalAddrKDMAP (void * v);
static inline uintptr_t getPhysicalAddrSVADMAP (void * v);
/*
 * Mapping update function prototypes.
 */
static inline void __update_mapping (pte_t * pageEntryPtr, page_entry_t val);

/*
 *****************************************************************************
 * Define paging structures and related constants local to this source file
 *****************************************************************************
 */

/* Flags whether the MMU has been initialized */
static unsigned char mmuIsInitialized = 0;

/*
 * Struct: PTInfo
 *
 * Description:
 *  This structure contains information on pages fetched from the OS that are
 *  used for page table pages that the SVA VM creates for its own purposes
 *  (e.g., secure memory).
 */
struct PTInfo {
  /* Virtual address of page provided by the OS */
  unsigned char * vosaddr;

  /* Physical address to which the virtual address is mapped. */
  uintptr_t paddr;

  /* Number of uses in this page table page */
  unsigned short uses;

  /* Flags whether this entry is used */
  unsigned char valid;
};


/*
 * Structure: PTPages
 *
 * Description:
 *  This table records information on pages fetched from the operating system
 *  that the SVA VM will use for its own purposes.
 */
struct PTInfo PTPages[1024] __attribute__ ((section ("svamem")));

/* Cache of page table pages */
extern unsigned char
SVAPTPages[1024][X86_PAGE_SIZE] __attribute__ ((section ("svamem")));

/* Array describing the physical pages */
/* The index is the physical page number */
page_desc_t page_desc[numPageDescEntries];

/*
 * Description:
 *  Given a page table entry value, return the page description associate with
 *  the frame being addressed in the mapping.
 *
 * Inputs:
 *  mapping: the mapping with the physical address of the referenced frame
 *
 * Return:
 *  Pointer to the page_desc for this frame
 */
page_desc_t * getPageDescPtr(unsigned long mapping) {
  unsigned long frameIndex = (mapping & PG_FRAME) / pageSize;
  if (frameIndex >= numPageDescEntries)
    panic ("SVA: getPageDescPtr: %lx %lx\n", frameIndex, numPageDescEntries);
  return page_desc + frameIndex;
}

void
printPageType (unsigned char * p) {
  printf ("SVA: page type: %p: %x\n", p, getPageDescPtr(getPhysicalAddr(p))->type);
  return;
}


/*
 * Function: init_mmu
 *
 * Description:
 *  Initialize MMU data structures.
 */
void 
init_mmu () {
  /* Initialize the page descriptor array */
  memset (page_desc, 0, sizeof (struct page_desc_t) * numPageDescEntries);
  return;
}



/*
 *****************************************************************************
 * Define helper functions for MMU operations
 *****************************************************************************
 */

/* Functions for aiding in declare and updating of page tables */

/*
 * Function: page_entry_store
 *
 * Description:
 *  This function takes a pointer to a page table entry and updates its value
 *  to the new value provided.
 *
 * Assumptions: 
 *  - This function assumes that write protection is enabled in CR0 (WP bit set
 *    to 1). 
 *
 * Inputs:
 *  *page_entry -: A pointer to the page entry to store the new value to, a
 *                 valid VA for accessing the page_entry.
 *  newVal      -: The new value to store, including the address of the
 *                 referenced page.
 *
 * Side Effect:
 *  - This function enables system wide write protection in CR0. 
 *    
 *
 */
static inline void
page_entry_store (unsigned long *page_entry, page_entry_t newVal) {
  uint64_t tsc_tmp; 
  if(tsc_read_enable_sva)
     tsc_tmp = sva_read_tsc();

#ifdef SVA_DMAP
  uintptr_t phys;
  unsigned long* page_entry_svadm;
  page_desc_t * pgDescPtr; 

  phys = getPhysicalAddr(page_entry);
  page_entry_svadm = (unsigned long*)getVirtualSVADMAP(phys);
  //printf("page_entry = 0x%lx, page_entry_svadm = 0x%lx\n", page_entry, page_entry_svadm);  
  pgDescPtr = getPageDescPtr(phys);

  if(pgDescPtr->dmap)
  {
	newVal |= PG_RW;
  }

    
  /* Write the new value to the page_entry */
  *page_entry_svadm = newVal;

#else
  /* Disable page protection so we can write to the referencing table entry */
  unprotect_paging();
  
  /* Write the new value to the page_entry */
  *page_entry = newVal;

  /* Reenable page protection */
  protect_paging();    
#endif

    record_tsc(page_entry_store_api, ((uint64_t) sva_read_tsc() - tsc_tmp));
}

/*
 *****************************************************************************
 * Page table page index and entry lookups 
 *****************************************************************************
 */

/*
 * Function: pt_update_is_valid()
 *
 * Description:
 *  This function assesses a potential page table update for a valid mapping.
 *
 *  NOTE: This function assumes that the page being mapped in has already been
 *  declared and has its intial page metadata captured as defined in the
 *  initial mapping of the page.
 *
 * Inputs:
 *  *page_entry  - VA pointer to the page entry being modified
 *  newVal       - Representes the new value to write including the reference
 *                 to the underlying mapping.
 *
 * Return:
 *  0  - The update is not valid and should not be performed.
 *  1  - The update is valid but should disable write access.
 *  2  - The update is valid and can be performed.
 */
static inline unsigned char
pt_update_is_valid (page_entry_t *page_entry, page_entry_t newVal) {
  /* Collect associated information for the existing mapping */
  unsigned long origPA = *page_entry & PG_FRAME;
  unsigned long origFrame = origPA >> PAGESHIFT;
  uintptr_t origVA = (uintptr_t) getVirtual(origPA);
  page_desc_t *origPG = &page_desc[origFrame];

  /* Get associated information for the new page being mapped */
  unsigned long newPA = newVal & PG_FRAME;
  unsigned long newFrame = newPA >> PAGESHIFT;
  uintptr_t newVA = (uintptr_t) getVirtual(newPA);
  page_desc_t *newPG = &page_desc[newFrame];

  /* Get the page table page descriptor. The page_entry is the viratu */
  uintptr_t ptePAddr = getPhysicalAddr (page_entry);
  page_desc_t *ptePG = getPageDescPtr(ptePAddr);

  /* Return value */
  unsigned char retValue = 2;

  /*
   * If MMU checks are disabled, allow the page table entry to be modified.
   */
  if (disableMMUChecks)
    return retValue;

  /*
   * Determine if the page table pointer is within the direct map.  If not,
   * then it's an error.
   *
   * TODO: This check can cause a panic because the SVA VM does not set
   *       up the direct map before starting the kernel.  As a result, we get
   *       page table addresses that don't fall into the direct map.
   */
  SVA_NOOP_ASSERT (isDirectMap (page_entry), "SVA: MMU: Not direct map\n");

  /*
   * Verify that we're not trying to modify the PML4E entry that controls the
   * ghost address space.
   */
  if (vg) {
    if ((ptePG->type == PG_L4) && ((ptePAddr & PG_FRAME) == secmemOffset)) {
      panic ("SVA: MMU: Trying to modify ghost memory pml4e!\n");
    }
  }

  /*
   * Verify that we're not modifying any of the page tables that control
   * the ghost virtual address space.  Ensuring that the page that we're
   * writing into isn't a ghost page table (along with the previous check)
   * should suffice.
   */
  if (vg) {
    SVA_ASSERT (!isGhostPTP(ptePG), "SVA: MMU: Kernel modifying ghost memory!\n");
  }

  /*
   * Add check that the direct map is not being modified.
   */
  if ((PG_DML1 <= ptePG->type) && (ptePG->type <= PG_DML4)) {
    panic ("SVA: MMU: Modifying direct map!\n");
  }

  /* 
   * If we aren't mapping a new page then we can skip several checks, and in
   * some cases we must, otherwise, the checks will fail. For example if this
   * is a mapping in a page table page then we allow a zero mapping. 
   */
  if (newVal & PG_V) {
    /*
     * If the new mapping references a secure memory page, then silently
     * ignore the request.  This reduces porting effort because the kernel
     * can try to map a ghost page, and the mapping will just never happen.
     */
    if (vg && isGhostPG(newPG)) {
      return 0;
    }

    /* If the new mapping references a secure memory page fail */
    if (vg) SVA_ASSERT (!isGhostPTP(newPG), "MMU: Kernel mapping a ghost PTP");

    /* If the mapping is to an SVA page then fail */
    SVA_ASSERT (!isSVAPg(newPG), "Kernel attempted to map an SVA page");

    /*
     * New mappings to code pages are permitted as long as they are either
     * for user-space pages or do not permit write access.
     */
    if (isCodePg (newPG)) {
      if ((newVal & (PG_RW | PG_U)) == (PG_RW)) {
        panic ("SVA: Making kernel code writeable: %lx %lx\n", newVA, newVal);
      }
    }

    /* 
     * If the new page is a page table page, then we verify some page table
     * page specific checks. 
     */
    if (isPTP(newPG)) {
      /* 
       * If we have a page table page being mapped in and it currently
       * has a mapping to it, then we verify that the new VA from the new
       * mapping matches the existing currently mapped VA.   
       *
       * This guarantees that we each page table page (and the translations
       * within it) maps a singular region of the address space.
       *
       * Otherwise, this is the first mapping of the page, and we should record
       * in what virtual address it is being placed.
       */
#if 0
      if (pgRefCount(newPG) > 1) {
        if (newPG->pgVaddr != page_entry) {
          panic ("SVA: PG: %lx %lx: type=%x\n", newPG->pgVaddr, page_entry, newPG->type);
        }
        SVA_ASSERT (newPG->pgVaddr == page_entry, "MMU: Map PTP to second VA");
      } else {
        newPG->pgVaddr = page_entry;
      }
#endif
    }

    /*
     * Verify that that the mapping matches the correct type of page
     * allowed to be mapped into this page table. Verify that the new
     * PTP is of the correct type given the page level of the page
     * entry. 
     */
    switch (ptePG->type) {
      case PG_L1:
        if (!isFramePg(newPG)) {
          /* If it is a ghost frame, stop with an error */
          if (vg && isGhostPG (newPG)) panic ("SVA: MMU: Mapping ghost page!\n");

          /*
           * If it is a page table page, just ensure that it is not writeable.
           * The kernel may be modifying the direct map, and we will permit
           * that as long as it doesn't make page tables writeable.
           *
           * Note: The SVA VM really should have its own direct map that the
           *       kernel cannot use or modify, but that is too much work, so
           *       we make this compromise.
           */
          if ((newPG->type >= PG_L1) && (newPG->type <= PG_L4)) {
            retValue = 1;
          } else {
            panic ("SVA: MMU: Map bad page type into L1: %x\n", newPG->type);
          }
        }

        break;

      case PG_L2:
        if (newVal & PG_PS) {
          if (!isFramePg(newPG)) {
            /* If it is a ghost frame, stop with an error */
            if (vg && isGhostPG (newPG)) panic ("SVA: MMU: Mapping ghost page!\n");

            /*
             * If it is a page table page, just ensure that it is not writeable.
             * The kernel may be modifying the direct map, and we will permit
             * that as long as it doesn't make page tables writeable.
             *
             * Note: The SVA VM really should have its own direct map that the
             *       kernel cannot use or modify, but that is too much work, so
             *       we make this compromise.
             */
            if ((newPG->type >= PG_L1) && (newPG->type <= PG_L4)) {
              retValue = 1;
            } else {
              panic ("SVA: MMU: Map bad page type into L2: %x\n", newPG->type);
            }
          }
        } else {
          SVA_ASSERT (isL1Pg(newPG), "MMU: Mapping non-L1 page into L2.");
        }
        break;

      case PG_L3:
        if (newVal & PG_PS) {
          if (!isFramePg(newPG)) {
            /* If it is a ghost frame, stop with an error */
            if (vg && isGhostPG (newPG)) panic ("SVA: MMU: Mapping ghost page!\n");

            /*
             * If it is a page table page, just ensure that it is not writeable.
             * The kernel may be modifying the direct map, and we will permit
             * that as long as it doesn't make page tables writeable.
             *
             * Note: The SVA VM really should have its own direct map that the
             *       kernel cannot use or modify, but that is too much work, so
             *       we make this compromise.
             */
            if ((newPG->type >= PG_L1) && (newPG->type <= PG_L4)) {
              retValue = 1;
            } else {
              panic ("SVA: MMU: Map bad page type into L2: %x\n", newPG->type);
            }
          }
        } else {
          SVA_ASSERT (isL2Pg(newPG), "MMU: Mapping non-L2 page into L3.");
        }
        break;

      case PG_L4:
        /* 
         * FreeBSD inserts a self mapping into the pml4, therefore it is
         * valid to map in an L4 page into the L4.
         *
         * TODO: Consider the security implications of allowing an L4 to map
         *       an L4.
         */
        SVA_ASSERT (isL3Pg(newPG) || isL4Pg(newPG), 
                    "MMU: Mapping non-L3/L4 page into L4.");
        break;

      default:
        break;
    }
  }

  if(isCodePg (newPG)) {
    retValue = 1;
  }

  /*
   * If the new mapping is set for user access, but the VA being used is to
   * kernel space, fail. Also capture in this check is if the new mapping is
   * set for super user access, but the VA being used is to user space, fail.
   *
   * 3 things to assess for matches: 
   *  - U/S Flag of new mapping
   *  - Type of the new mapping frame
   *  - Type of the PTE frame
   * 
   * Ensures the new mapping U/S flag matches the PT page frame type and the
   * mapped in frame's page type, as well as no mapping kernel code pages
   * into userspace.
   */
  
  /* 
   * If the original PA is not equivalent to the new PA then we are creating
   * an entirely new mapping, thus make sure that this is a valid new page
   * reference. Also verify that the reference counts to the old page are
   * sane, i.e., there is at least a current count of 1 to it. 
   */
  if (origPA != newPA) {
    /* 
     * If the old mapping was to a code page then we know we shouldn't be
     * pointing this entry to another code page, thus fail.
     */
    if (isCodePg (origPG)) {
      SVA_ASSERT ((*page_entry & PG_U),
                  "Kernel attempting to modify code page mapping");
    }
  }

  return retValue;
}

/*
 * Function: updateNewPageData
 *
 * Description: 
 *  This function is called whenever we are inserting a new mapping into a page
 *  entry. The goal is to manage any SVA page data that needs to be set for
 *  tracking the new mapping with the existing page data. This is essential to
 *  enable the MMU verification checks.
 *
 * Inputs:
 *  mapping - The new mapping to be inserted in x86_64 page table format.
 */
static inline void
updateNewPageData(page_entry_t mapping) {
  uintptr_t newPA = mapping & PG_FRAME;
  unsigned long newFrame = newPA >> PAGESHIFT;
  uintptr_t newVA = (uintptr_t) getVirtual(newPA);
  page_desc_t *newPG = getPageDescPtr(mapping);

  /*
   * If the new mapping is valid, update the counts for it.
   */
  if (mapping & PG_V) {
#if 0
    /*
     * If the new page is to a page table page and this is the first reference
     * to the page, we need to set the VA mapping this page so that the
     * verification routine can enforce that this page is only mapped
     * to a single VA. Note that if we have gotten here, we know that
     * we currently do not have a mapping to this page already, which
     * means this is the first mapping to the page. 
     */
    if (isPTP(newPG)) {
      newPG->pgVaddr = newVA;
    }
#endif

    /* 
     * Update the reference count for the new page frame. Check that we aren't
     * overflowing the counter.
     */
    SVA_ASSERT (pgRefCount(newPG) < ((1u << 13) - 1), 
                "MMU: overflow for the mapping count");
    newPG->count++;

    /* 
     * Set the VA of this entry if it is the first mapping to a page
     * table page.
     */
  }

  return;
}

/*
 * Function: updateOrigPageData
 *
 * Description:
 *  This function updates the metadata for a page that is being removed from
 *  the mapping. 
 * 
 * Inputs:
 *  mapping - An x86_64 page table entry describing the old mapping of the page
 */
static inline void
updateOrigPageData(page_entry_t mapping) {
  uintptr_t origPA = mapping & PG_FRAME; 
  unsigned long origFrame = origPA >> PAGESHIFT;
  page_desc_t *origPG = &page_desc[origFrame];

  /* 
   * Only decrement the mapping count if the page has an existing valid
   * mapping.  Ensure that we don't drop the reference count below zero.
   */
  if ((mapping & PG_V) && (origPG->count)) {
    --(origPG->count);
    if(origPG->count == 1)
    {
	invltlb_all();
    }
  }

  return;
}

/*
 * Function: __do_mmu_update
 *
 * Description:
 *  If the update has been validated, this function manages metadata by
 *  updating the internal SVA reference counts for pages and then performs the
 *  actual update. 
 *
 * Inputs: 
 *  *page_entry  - VA pointer to the page entry being modified 
 *  newVal       - Representes the mapping to insert into the page_entry
 */
static inline void
__do_mmu_update (pte_t * pteptr, page_entry_t mapping) {
  uintptr_t origPA = *pteptr & PG_FRAME;
  uintptr_t newPA = mapping & PG_FRAME;

  /*
   * If we have a new mapping as opposed to just changing the flags of an
   * existing mapping, then update the SVA meta data for the pages. We know
   * that we have passed the validation checks so these updates have been
   * vetted.
   */
  if (newPA != origPA) {
    updateOrigPageData(*pteptr);
    updateNewPageData(mapping);
  } else if ((*pteptr & PG_V) && ((mapping & PG_V) == 0)) {
    /*
     * If the old mapping is marked valid but the new mapping is not, then
     * decrement the reference count of the old page.
     */
    updateOrigPageData(*pteptr);
  } else if (((*pteptr & PG_V) == 0) && (mapping & PG_V)) {
    /*
     * Contrariwise, if the old mapping is invalid but the new mapping is valid,
     * then increment the reference count of the new page.
     */
    updateNewPageData(mapping);
  }

  /* Perform the actual write to into the page table entry */
  page_entry_store ((page_entry_t *) pteptr, mapping);
  return;
}

/*
 * Function: initDeclaredPage
 *
 * Description:
 *  This function zeros out the physical page pointed to by frameAddr and
 *  changes the permissions of the page in the direct map to read-only.
 *  This function is agnostic as to which level page table entry we are
 *  modifying because the format of the entry is the same in all cases. 
 *
 * Assumption: This function should only be called by a declare intrinsic.
 *      Otherwise it has side effects that may break the system.
 *
 * Inputs:
 *  frameAddr: represents the physical address of this frame
 *
 *  *page_entry: A pointer to a page table entry that will be used to
 *      initialize the mapping to this newly created page as read only. Note
 *      that the address of the page_entry must be a virtually accessible
 *      address.
 */
static inline void 
initDeclaredPage (unsigned long frameAddr) {
  /*
   * Get the direct map virtual address of the physical address.
   */
  unsigned char * vaddr = getVirtual (frameAddr);

  /*
   * Initialize the contents of the page to zero.  This will ensure that no
   * existing page translations which have not been vetted exist within the
   * page.
   */
  memset (vaddr, 0, X86_PAGE_SIZE);

  /*
   * Get a pointer to the page table entry that maps the physical page into the
   * direct map.
   */
  page_entry_t * page_entry = get_pgeVaddr ((uintptr_t)vaddr);
  if (page_entry) {
    /*
     * Make the direct map entry for the page read-only to ensure that the OS
     * goes through SVA to make page table changes.  Also be sure to flush the
     * TLBs for the direct map address to ensure that it's made read-only
     * right away.
     */
    if (((*page_entry) & PG_PS) == 0) {
      page_entry_store (page_entry, setMappingReadOnly(*page_entry));
      sva_mm_flush_tlb (vaddr);
    }
  }

  return;
}

/*
 * Function: __update_mapping
 *
 * Description:
 *  Mapping update function that is agnostic to the level of page table. Most
 *  of the verification code is consistent regardless of which level page
 *  update we are doing. 
 *
 * Inputs:
 *  - pageEntryPtr : reference to the page table entry to insert the mapping
 *      into
 *  - val : new entry value
 */
static inline void
__update_mapping (pte_t * pageEntryPtr, page_entry_t val) {
  /* 
   * If the given page update is valid then store the new value to the page
   * table entry, else raise an error.
   */
  switch (pt_update_is_valid((page_entry_t *) pageEntryPtr, val)) {
    case 1:
      val = setMappingReadOnly (val);
      __do_mmu_update ((page_entry_t *) pageEntryPtr, val);
      break;

    case 2:
      __do_mmu_update ((page_entry_t *) pageEntryPtr, val);
      break;

    case 0:
      /* Silently ignore the request */
      return;

    default:
      panic("##### SVA invalid page update!!!\n");
  }

  return;
}

/* Functions for finding the virtual address of page table components */

/* 
 * Function: get_pgeVaddr
 *
 * Description:
 *  This function does page walk to find the entry controlling access to the
 *  specified address. The function takes into consideration the potential use
 *  of larger page sizes.
 * 
 * Inputs:
 *  vaddr - Virtual Address to find entry for
 *
 * Return value:
 *  0 - There is no mapping for this virtual address.
 *  Otherwise, a pointer to the PTE that controls the mapping of this virtual
 *  address is returned.
 */
static inline page_entry_t * 
get_pgeVaddr (uintptr_t vaddr) {
  /* Pointer to the page table entry for the virtual address */
  page_entry_t *pge = 0;

  /* Get the base of the pml4 to traverse */
  uintptr_t cr3 = (uintptr_t) get_pagetable();
  if ((cr3 & 0xfffffffffffff000u) == 0)
    return 0;

  /* Get the VA of the pml4e for this vaddr */
  pml4e_t *pml4e = get_pml4eVaddr ((unsigned char *)cr3, vaddr);

  if (*pml4e & PG_V) {
    /* Get the VA of the pdpte for this vaddr */
    pdpte_t *pdpte = get_pdpteVaddr (pml4e, vaddr);
    if (*pdpte & PG_V) {
      /* 
       * The PDPE can be configurd in large page mode. If it is then we have the
       * entry corresponding to the given vaddr If not then we go deeper in the
       * page walk.
       */
      if (*pdpte & PG_PS) {
        pge = pdpte;
      } else {
        /* Get the pde associated with this vaddr */
        pde_t *pde = get_pdeVaddr (pdpte, vaddr);
        if (*pde & PG_V) {
          /* 
           * As is the case with the pdpte, if the pde is configured for large
           * page size then we have the corresponding entry. Otherwise we need
           * to traverse one more level, which is the last. 
           */
          if (*pde & PG_PS) {
            pge = pde;
          } else {
            pge = get_pteVaddr (pde, vaddr);
          }
        }
      }
    }
  }

  /* Return the entry corresponding to this vaddr */
  return pge;
}

static inline pml4e_t *
get_pml4eVaddr (unsigned char * cr3, uintptr_t vaddr) {
  /* Offset into the page table */
  uintptr_t offset = (vaddr >> (39 - 3)) & vmask;
  return (pml4e_t *) getVirtual (((uintptr_t)cr3) | offset);
}

static inline pdpte_t *
get_pdpteVaddr (pml4e_t * pml4e, uintptr_t vaddr) {
  uintptr_t base   = (*pml4e) & 0x000ffffffffff000u;
  uintptr_t offset = (vaddr >> (30 - 3)) & vmask;
  return (pdpte_t *) getVirtual (base | offset);
}

static inline pde_t *
get_pdeVaddr (pdpte_t * pdpte, uintptr_t vaddr) {
  uintptr_t base   = (*pdpte) & 0x000ffffffffff000u;
  uintptr_t offset = (vaddr >> (21 - 3)) & vmask;
  return (pde_t *) getVirtual (base | offset);
}

static inline pte_t *
get_pteVaddr (pde_t * pde, uintptr_t vaddr) {
  uintptr_t base   = (*pde) & 0x000ffffffffff000u;
  uintptr_t offset = (vaddr >> (12 - 3)) & vmask;
  return (pte_t *) getVirtual (base | offset);
}

static inline pml4e_t *
get_svaDmap_pml4eVaddr (unsigned char * cr3, uintptr_t vaddr) {
  /* Offset into the page table */
  uintptr_t offset = (vaddr >> (39 - 3)) & vmask;
  return (pml4e_t *) getVirtualSVADMAP (((uintptr_t)cr3) | offset);
}

static inline pdpte_t *
get_svaDmap_pdpteVaddr (pml4e_t * pml4e, uintptr_t vaddr) {
  uintptr_t base   = (*pml4e) & 0x000ffffffffff000u;
  uintptr_t offset = (vaddr >> (30 - 3)) & vmask;
  return (pdpte_t *) getVirtualSVADMAP (base | offset);
}

static inline pde_t *
get_svaDmap_pdeVaddr (pdpte_t * pdpte, uintptr_t vaddr) {
  uintptr_t base   = (*pdpte) & 0x000ffffffffff000u;
  uintptr_t offset = (vaddr >> (21 - 3)) & vmask;
  return (pde_t *) getVirtualSVADMAP (base | offset);
}

static inline pte_t *
get_svaDmap_pteVaddr (pde_t * pde, uintptr_t vaddr) {
  uintptr_t base   = (*pde) & 0x000ffffffffff000u;
  uintptr_t offset = (vaddr >> (12 - 3)) & vmask;
  return (pte_t *) getVirtualSVADMAP (base | offset);
}

/*
 * Functions for returing the physical address of page table pages.
 */
static inline uintptr_t
get_pml4ePaddr (unsigned char * cr3, uintptr_t vaddr) {
  /* Offset into the page table */
  uintptr_t offset = ((vaddr >> 39) << 3) & vmask;
  return (((uintptr_t)cr3) | offset);
}

static inline uintptr_t
get_pdptePaddr (pml4e_t * pml4e, uintptr_t vaddr) {
  uintptr_t offset = ((vaddr  >> 30) << 3) & vmask;
  return ((*pml4e & 0x000ffffffffff000u) | offset);
}

static inline uintptr_t
get_pdePaddr (pdpte_t * pdpte, uintptr_t vaddr) {
  uintptr_t offset = ((vaddr  >> 21) << 3) & vmask;
  return ((*pdpte & 0x000ffffffffff000u) | offset);
}

static inline uintptr_t
get_ptePaddr (pde_t * pde, uintptr_t vaddr) {
  uintptr_t offset = ((vaddr >> 12) << 3) & vmask;
  return ((*pde & 0x000ffffffffff000u) | offset);
}

/* Functions for querying information about a page table entry */
static inline unsigned char
isPresent (uintptr_t * pte) {
  return (*pte & 0x1u) ? 1u : 0u;
}

/*
 * Function: getPhysicalAddrDMAP()
 *
 * Description:
 *  Find the physical page number of the specified virtual address based on kernel direct mapping.
 */

static inline uintptr_t
getPhysicalAddrKDMAP (void * v) {
 return  ((uintptr_t) v & ~0xfffffe0000000000u);
}



/*
 * Function: getPhysicalAddrSVADMAP()
 *
 * Description:
 *  Find the physical page number of the specified virtual address based on SVA direct mapping.
 */

static inline uintptr_t
getPhysicalAddrSVADMAP (void * v) {
 return  ((uintptr_t) v & ~SVADMAPSTART);
}


/*
 * Function: getPhysicalAddr()
 *
 * Description:
 *  Find the physical page number of the specified virtual address.
 */
uintptr_t
getPhysicalAddr (void * v) {

  if (((uintptr_t) v >= 0xfffffe0000000000u) && ((uintptr_t) v < 0xffffff0000000000u))
       return getPhysicalAddrKDMAP(v);
#ifdef SVA_DMAP
  if (((uintptr_t) v >= SVADMAPSTART) && ((uintptr_t) v <= SVADMAPEND))
       return getPhysicalAddrSVADMAP(v);
#endif

  /* Mask to get the proper number of bits from the virtual address */
  static const uintptr_t vmask = 0x0000000000000fffu;

  /* Virtual address to convert */
  uintptr_t vaddr  = ((uintptr_t) v);

  /* Offset into the page table */
  uintptr_t offset = 0;

  /*
   * Get the currently active page table.
   */
  unsigned char * cr3 = get_pagetable();

  /*
   * Get the address of the PML4e.
   */
  pml4e_t * pml4e = get_pml4eVaddr (cr3, vaddr);

  /*
   * Use the PML4E to get the address of the PDPTE.
   */
  pdpte_t * pdpte = get_pdpteVaddr (pml4e, vaddr);

  /*
   * Determine if the PDPTE has the PS flag set.  If so, then it's pointing to
   * a 1 GB page; return the physical address of that page.
   */
  if ((*pdpte) & PTE_PS) {
    //return (*pdpte & 0x000fffffffffffffu) >> 30;
    return (*pdpte & 0x000fffffc0000000u) + (vaddr & 0x3fffffffu);
  }

  /*
   * Find the page directory entry table from the PDPTE value.
   */
  pde_t * pde = get_pdeVaddr (pdpte, vaddr);

  /*
   * Determine if the PDE has the PS flag set.  If so, then it's pointing to a
   * 2 MB page; return the physical address of that page.
   */
  if ((*pde) & PTE_PS) {
    return (*pde & 0x000fffffffe00000u) + (vaddr & 0x1fffffu);
  }

  /*
   * Find the PTE pointed to by this PDE.
   */
  pte_t * pte = get_pteVaddr (pde, vaddr);

  /*
   * Compute the physical address.
   */
  offset = vaddr & vmask;
  uintptr_t paddr = (*pte & 0x000ffffffffff000u) + offset;
  return paddr;
}


/*
 * Function: removeOSDirectMap
 * 
 * Description:
 *  This function removes the OS's direct mapping page table entry
 *  translating the virtual address of the newly allocated SVA page 
 *  table page for ghost memory.
 *
 * Inputs:
 *  v    -   Virtual address of the page table page of ghost memory*
 *  val  -   The translation to insert into the direct mapping
 */

void
removeOSDirectMap (void * v) {

  /* Mask to get the proper number of bits from the virtual address */
  static const uintptr_t vmask = 0x0000000000000fffu;

  /* Virtual address to convert */
  uintptr_t vaddr  = ((uintptr_t) v);

  /* Offset into the page table */
  uintptr_t offset = 0;

  /*
   * Get the currently active page table.
   */
  unsigned char * cr3 = get_pagetable();

  /*
   * Get the address of the PML4e.
   */
  pml4e_t * pml4e = get_svaDmap_pml4eVaddr (cr3, vaddr);

  /*
   * Use the PML4E to get the address of the PDPTE.
   */
  pdpte_t * pdpte = get_svaDmap_pdpteVaddr (pml4e, vaddr);

  /*
   * Determine if the PDPTE has the PS flag set.  If so, then it's pointing to
   * a 1 GB page; return the physical address of that page.
   */
  if ((*pdpte) & PTE_PS) {
    *pdpte = 0;
    return; 
  }

  /*
   * Find the page directory entry table from the PDPTE value.
   */
  pde_t * pde = get_svaDmap_pdeVaddr (pdpte, vaddr);

  /*
   * Determine if the PDE has the PS flag set.  If so, then it's pointing to a
   * 2 MB page; return the physical address of that page.
   */
  if ((*pde) & PTE_PS) {
    *pde = 0;
    return;
  }

  /*
   * Find the PTE pointed to by this PDE.
   */
  pte_t * pte = get_svaDmap_pteVaddr (pde, vaddr);

  if(*pte == 0)
  	panic("The direct mapping PTE of the SVA PTP does not exist");

  *pte = 0; 

  return;
}


/*
 * Function: allocPTPage()
 *
 * Description:
 *  This function allocates a page table page, initializes it, and returns it
 *  to the caller.
 */
static unsigned int
allocPTPage (void) {
  /* Index into the page table information array */
  unsigned int ptindex;

  /* Pointer to newly allocated memory */
  unsigned char * p;

  /*
   * Find an empty page table array entry to record information about this page
   * table page.  Note that we're a multi-processor system, so use an atomic to
   * keep things valid.
   *
   * Note that we leave the first entry reserved.  This permits us to use a
   * zero index to denote an invalid index.
   */
  for (ptindex = 1; ptindex < 1024; ++ptindex) {
    if (__sync_bool_compare_and_swap (&(PTPages[ptindex].valid), 0, 1)) {
      break;
    }
  }
  if (ptindex == 1024)
    panic ("SVA: allocPTPage: No more table space!\n");

  /*
   * Ask the system software for a page of memory.
   */
<<<<<<< HEAD
#ifdef SVA_DMAP
  if ((p = PTPages[ptindex].vosaddr) != NULL) {
#else
  if ((p = SVAPTPages[ptindex]) != NULL) {
#endif
    
=======
  if ((p = SVAPTPages[ptindex]) != NULL) {
>>>>>>> d1fd88a8
    /*
     * Initialize the memory.
     */
    memset (p, 0, X86_PAGE_SIZE);

    /*
     * Record the information about the page in the page table page array.
     * We'll need the virtual address by which the system software knows the
     * page as well as the physical address so that the SVA VM can unmap it
     * later.
     */
#ifndef SVA_DMAP
    PTPages[ptindex].vosaddr = p;
    PTPages[ptindex].paddr   = getPhysicalAddr (p);
#endif
    /*
     * Set the type of the page to be a ghost page table page.
     */
    getPageDescPtr(getPhysicalAddr (p))->ghostPTP = 1;

    /*
     * Set the type of the page to be a ghost page table page.
     */
    getPageDescPtr(getPhysicalAddr (p))->ghostPTP = 1;

    /*
     * Return the index in the table.
     */
    return ptindex;
  }

<<<<<<< HEAD
    return 0;
=======
  return 0;
>>>>>>> d1fd88a8
}

/*
 * Function: freePTPage()
 *
 * Description:
 *  Return an SVA VM page table page back to the operating system for use.
 */
void
freePTPage (unsigned int ptindex) {
  /*
   * Mark the entry in the page table page array as available.
   */
  PTPages[ptindex].valid = 0;

  /*
   * Change the type of the page table page.
   */
  getPageDescPtr(PTPages[ptindex].paddr)->ghostPTP = 0;

  return;
}

/*
 * Function: updateUses()
 *
 * Description:
 *  This function will update the number of present entries within a page table
 *  page that was allocated by the SVA VM.
 *
 * Inputs:
 *  ptp - A pointer to the page table page.  This does not need to be a page
 *        table page owned by the SVA VM.
 */
static void
updateUses (uintptr_t * ptp) {
  /* Page table page array index */
  unsigned int ptindex;

  /*
   * Find the physical address to which this virtual address is mapped.  We'll
   * use it to determine if this is an SVA VM page.
   */
  uintptr_t paddr = getPhysicalAddr (ptp) & 0xfffffffffffff000u;

  /*
   * Look for the page table page with the specified physical address.  If we
   * find it, increment the number of uses.
   */
  for (ptindex = 0; ptindex < 1024; ++ptindex) {
    if (paddr == PTPages[ptindex].paddr) {
      ++PTPages[ptindex].uses;
    }
  }

  return;
}

/*
 * Function: releaseUse()
 *
 * Description:
 *  This function will decrement the number of present entries within a page
 *  table page allocated by the SVA VM.
 *
 * Inputs:
 *  pde - A pointer to the page table page.  This does not need to be an SVA VM
 *        page table page.
 *
 * Return value:
 *  0 - The page is not a SVA VM page table page, or the page still has live
 *      references in it.
 *  Otherwise, the index into the page table array will be returned.
 */
static unsigned int
releaseUse (uintptr_t * ptp) {
  /* Page table page array index */
  unsigned int ptindex;

  /*
   * Find the physical address to which this virtual address is mapped.  We'll
   * use it to determine if this is an SVA VM page.
   */
  uintptr_t paddr = getPhysicalAddr (ptp) & 0xfffffffffffff000u;

  /*
   * Look for the page table page with the specified physical address.  If we
   * find it, decrement the uses.
   */
  for (ptindex = 0; ptindex < 1024; ++ptindex) {
    if (paddr == PTPages[ptindex].paddr) {
      if ((--(PTPages[ptindex].uses)) == 0) {
        return ptindex;
      }
    }
  }

  return 0;
}

/*
 * Function: mapSecurePage()
 *
 * Description:
 *  Map a single frame of secure memory into the specified virtual address.
 *
 * Inputs:
 *  vaddr - The virtual address into which to map the physical page frame.
 *  paddr - The physical address of the page frame to map.
 *
 * Return value:
 *  The value of the PML4E entry mapping the secure memory region is returned.
 */
uintptr_t
mapSecurePage (uintptr_t vaddr, uintptr_t paddr) {
  
  /* PML4e value for the secure memory region */
  pml4e_t pml4eVal;
  /*
   * Ensure that this page is not being used for something else.
   */
  page_desc_t * pgDesc = getPageDescPtr (paddr);
  if (pgRefCount (pgDesc) > 1) {
    panic ("SVA: Ghost page still in use somewhere else!\n");
  }
  if (isPTP(pgDesc) || isCodePG (pgDesc)) {
    panic ("SVA: Ghost page has wrong type!\n");
  }

  /*
   * Disable protections.
   */
#ifndef SVA_DMAP
  unprotect_paging();
#endif
  /*
   * Get the PML4E of the current page table.  If there isn't one in the
   * table, add one.
   */
#ifdef SVA_DMAP
  pml4e_t * pml4e = get_svaDmap_pml4eVaddr (get_pagetable(), vaddr);
#else
  pml4e_t * pml4e = get_pml4eVaddr (get_pagetable(), vaddr);
#endif
  if (!isPresent (pml4e)) {
    /* Page table page index */
    unsigned int ptindex;

    /* Fetch a new page table page */
    ptindex = allocPTPage ();

    /*
     * Install a new PDPTE entry using the page.
     */
    uintptr_t paddr = PTPages[ptindex].paddr;
    *pml4e = (paddr & addrmask) | PTE_CANWRITE | PTE_CANUSER | PTE_PRESENT;
  }

  /*
   * Enable writing to the virtual address space used for secure memory.
   */
  *pml4e |= PTE_CANUSER;

  /*
   * Record the value of the PML4E so that we can return it to the caller.
   */
  pml4eVal = *pml4e;

  /*
   * Get the PDPTE entry (or add it if it is not present).
   */
#ifdef SVA_DMAP
  pdpte_t * pdpte = get_svaDmap_pdpteVaddr (pml4e, vaddr);
#else
  pdpte_t * pdpte = get_pdpteVaddr (pml4e, vaddr);
#endif
  if (!isPresent (pdpte)) {
    /* Page table page index */
    unsigned int ptindex;

    /* Fetch a new page table page */
    ptindex = allocPTPage ();

    /*
     * Install a new PDPTE entry using the page.
     */
    uintptr_t pdpte_paddr = PTPages[ptindex].paddr;
    *pdpte = (pdpte_paddr & addrmask) | PTE_CANWRITE | PTE_CANUSER | PTE_PRESENT;
  }
  *pdpte |= PTE_CANUSER;

  /*
   * Note that we've added another translation to the pml4e.
   */
  updateUses (pdpte);

  if ((*pdpte) & PTE_PS) {
    printf ("mapSecurePage: PDPTE has PS BIT\n");
  }

  /*
   * Get the PDE entry (or add it if it is not present).
   */
#ifdef SVA_DMAP
  pde_t * pde = get_svaDmap_pdeVaddr (pdpte, vaddr);
#else
  pde_t * pde = get_pdeVaddr (pdpte, vaddr);
#endif
  if (!isPresent (pde)) {
    /* Page table page index */
    unsigned int ptindex;

    /* Fetch a new page table page */
    ptindex = allocPTPage ();

    /*
     * Install a new PDE entry.
     */
    uintptr_t pde_paddr = PTPages[ptindex].paddr;
    *pde = (pde_paddr & addrmask) | PTE_CANWRITE | PTE_CANUSER | PTE_PRESENT;
  }
  *pde |= PTE_CANUSER;

  /*
   * Note that we've added another translation to the pdpte.
   */
  updateUses (pde);

  if ((*pde) & PTE_PS) {
    printf ("mapSecurePage: PDE has PS BIT\n");
  }

  /*
   * Get the PTE entry (or add it if it is not present).
   */
#ifdef SVA_DMAP 
  pte_t * pte = get_svaDmap_pteVaddr (pde, vaddr);
#else
  pte_t * pte = get_pteVaddr (pde, vaddr);
#endif
#if 0
  if (isPresent (pte)) {
    panic ("SVA: mapSecurePage: PTE is present: %p!\n", pte);
  }
#endif

  /*
   * Modify the PTE to install the physical to virtual page mapping.
   */
  *pte = (paddr & addrmask) | PTE_CANWRITE | PTE_CANUSER | PTE_PRESENT;

  /*
   * Note that we've added another translation to the pde.
   */
  updateUses (pte);

  /*
   * Mark the physical page frame as a ghost memory page frame.
   */
  getPageDescPtr (paddr)->type = PG_GHOST;

  /*
   * Mark the physical page frames used to map the entry as Ghost Page Table
   * Pages.  Note that we don't mark the PML4E as a ghost page table page
   * because it is also used to map traditional memory pages (it is a top-most
   * level page table page).
   */
  getPageDescPtr (get_pdptePaddr (pml4e, vaddr))->ghostPTP = 1;
  getPageDescPtr (get_pdePaddr (pdpte, vaddr))->ghostPTP = 1;
  getPageDescPtr (get_ptePaddr (pde, vaddr))->ghostPTP = 1;

  /*
   * Re-enable page protections.
   */
#ifndef SVA_DMAP
  protect_paging();
#endif

  return pml4eVal;
}

/*
 * Function: unmapSecurePage()
 *
 * Description:
 *  Unmap a single frame of secure memory from the specified virtual address.
 *
 * Inputs:
 *  threadp - A pointer to the SVA Thread for which we should release the frame
 *            of secure memory.
 *  v       - The virtual address to unmap.
 *
 * TODO:
 *  Implement code that will tell other processors to invalidate their TLB
 *  entries for this page.
 */
void
unmapSecurePage (struct SVAThread * threadp, unsigned char * v) {
  /*
   * Get the PML4E of the current page table.  If there isn't one in the
   * table, add one.
   */
  uintptr_t vaddr = (uintptr_t) v;
#ifdef SVA_DMAP
  pdpte_t * pdpte = get_svaDmap_pdpteVaddr (&(threadp->secmemPML4e), vaddr);
#else
  pdpte_t * pdpte = get_pdpteVaddr (&(threadp->secmemPML4e), vaddr);
#endif
  if (!isPresent (pdpte)) {
    return;
  }

  if ((*pdpte) & PTE_PS) {
    return;
  }

  /*
   * Get the PDE entry (or add it if it is not present).
   */
#ifdef SVA_DMAP 
  pde_t * pde = get_svaDmap_pdeVaddr (pdpte, vaddr);
#else
  pde_t * pde = get_pdeVaddr (pdpte, vaddr);
#endif
  if (!isPresent (pde)) {
    return;
  }

  if ((*pde) & PTE_PS) {
    return;
  }

  /*
   * Get the PTE entry (or add it if it is not present).
   */
#ifdef SVA_DMAP
  pte_t * pte = get_svaDmap_pteVaddr (pde, vaddr);
#else
  pte_t * pte = get_pteVaddr (pde, vaddr);
#endif
  if (!isPresent (pte)) {
    return;
  }

  /*
   * Mark the physical page is a regular type page now.
   */
  getPageDescPtr (*pte & PG_FRAME)->type = PG_UNUSED;
  getPageDescPtr (*pte & PG_FRAME)->count = 0;

  /*
   * Modify the PTE so that the page is not present.
   */
#ifndef SVA_DMAP
  unprotect_paging();
#endif
  *pte = 0;

  /*
   * Invalidate any TLBs in the processor.
   */
  sva_mm_flush_tlb (v);

  /*
   * Go through and determine if any of the SVA VM pages tables are now unused.
   * If so, decrement their uses.
   *
   * The goal here is to make unused page tables have all unused entries so
   * that the operating system doesn't get confused.
   */
  unsigned int ptindex;
  if ((ptindex = releaseUse (pte))) {
    freePTPage (ptindex);
    *pde = 0;
    if ((ptindex = releaseUse (pde))) {
      freePTPage (ptindex);
      *pdpte = 0;
      if ((ptindex = releaseUse (pdpte))) {
#if 0
        freePTPage (ptindex);
        if ((ptindex = releaseUse (getVirtual(*thread->secmemPML4e)))) {
          freePTPage (ptindex);
        }
#endif
      }
    }
  }

#ifndef SVA_DMAP
  protect_paging();
#endif
  return;
}

/*
 * Intrinsic: sva_mm_load_pgtable()
 *
 * Description:
 *  Set the current page table.  This implementation will also enable paging.
 *
 * Inputs:
 *  pg - The physical address of the top-level page table page.
 */
void
sva_mm_load_pgtable (void * pg_ptr) {
  /* Cast the page table pointer to an integer */
  uintptr_t pg = (uintptr_t) pg_ptr;

  uint64_t tsc_tmp;
  if(tsc_read_enable_sva)
     tsc_tmp = sva_read_tsc();

  kernel_to_usersva_pcid();
  /*
   * Disable interrupts so that we appear to execute as a single instruction.
   */
  unsigned long rflags = sva_enter_critical();

  /* Control Register 0 Value (which is used to enable paging) */
  unsigned long cr0;

  /*
   * Check that the new page table is an L4 page table page.
   */
  if ((mmuIsInitialized) && (!disableMMUChecks) && (getPageDescPtr(pg)->type != PG_L4)) {
    panic ("SVA: Loading non-L4 page into CR3: %lx %x\n", pg, getPageDescPtr (pg)->type);
  }
#ifdef SVA_ASID_PG
  invltlb_kernel();
  pg = ((unsigned long) pg & ~((unsigned long)1 << 63)) & ~0xfff;
#endif
  /*
   * Load the new page table and enable paging in the CR0 register.
   */
  __asm__ __volatile__ ("movq %0, %%cr3\n"
                        "movq %%cr0, %%rax\n"
                        "orl  $0x80000000, %%eax\n"
                        "movq %%rax, %%cr0\n"
                        :
                        : "r" (pg)
                        : "%rax", "memory");

  /*
   * Ensure that the secure memory region is still mapped within the current
   * set of page tables.
   */
  struct SVAThread * threadp = getCPUState()->currentThread;
  if (vg && threadp->secmemSize) {
    /* 
     * Unset page protection so that we can write into the top-level page-table
     * page if necessary.
     */
    unprotect_paging();

    /*
     * Get a pointer into the page tables for the secure memory region.
     */
    pml4e_t * secmemp = (pml4e_t *) getVirtual ((uintptr_t)get_pagetable() + secmemOffset);

    /*
     * Restore the PML4E entry for the secure memory region.
     */
    *secmemp = threadp->secmemPML4e;

    /*
     * Mark the page table pages as read-only again.
     */
    protect_paging();
  }

  /* Restore interrupts */
  sva_exit_critical (rflags);
  usersva_to_kernel_pcid();
  record_tsc(sva_mm_load_pgtable_api, ((uint64_t) sva_read_tsc() - tsc_tmp));
  return;
}

/*
 * Function: sva_load_cr0
 *
 * Description:
 *  SVA Intrinsic to load the cr0 value. We need to make sure write protection
 *  is enabled. 
 */
void 
sva_load_cr0 (unsigned long val) {
    uint64_t tsc_tmp;
    if(tsc_read_enable_sva)
       tsc_tmp = sva_read_tsc();


    val |= CR0_WP;
    _load_cr0(val);


    record_tsc(sva_load_cr0_api, ((uint64_t) sva_read_tsc() - tsc_tmp));
}


/*
 * Function: declare_ptp_and_walk_pt_entries
 *
 * Descriptions:
 *  This function recursively walks a page table and it's entries to initalize
 *  the SVA data structures for the given page. This function is meant to
 *  initialize SVA data structures so they mirror the static page table setup
 *  by a kernel. However, it uses the paging structure itself to walk the
 *  pages, which means it should be agnostic to the operating system being
 *  employed upon. The function only walks into page table pages that are valid
 *  or enabled. It also makes sure that if a given page table is already active
 *  in SVA then it skips over initializing its entries as that could cause an
 *  infinite loop of recursion. This is an issue in FreeBSD as they have a
 *  recursive mapping in the pml4 top level page table page.
 *  
 *  If a given page entry is marked as having a larger page size, such as may
 *  be the case with a 2MB page size for PD entries, then it doesn't traverse
 *  the page. Therefore, if the kernel page tables are configured correctly
 *  this won't initialize any SVA page descriptors that aren't in use.
 *
 *  The primary objective of this code is to for each valid page table page:
 *      [1] Initialize the page_desc for the given page
 *      [2] Set the page permissions as read only
 *
 * Assumptions:
 *  - The number of entries per page assumes a amd64 paging hardware mechanism.
 *    As such the number of entires per a 4KB page table page is 2^9 or 512
 *    entries. 
 *  - This page referenced in pageMapping has already been determined to be
 *    valid and requires SVA metadata to be created.
 *
 * Inputs:
 *   pageMapping: Page mapping associated with the given page being traversed.
 *                This mapping identifies the physical address/frame of the
 *                page table page so that SVA can initialize it's data
 *                structures then recurse on each entry in the page table page. 
 *  numPgEntries: The number of entries for a given level page table. 
 *     pageLevel: The page level of the given mapping {1,2,3,4}.
 *
 *
 * TODO: 
 *  - Modify the page entry number to be dynamic in some way to accomodate
 *    differing numbers of entries. This only impacts how we traverse the
 *    address structures. The key issue is that we don't want to traverse an
 *    entry that randomly has the valid bit set, but not have it point to a
 *    real page. For example, if the kernel did not zero out the entire page
 *    table page and only inserted a subset of entries in the page table, the
 *    non set entries could be identified as holding valid mappings, which
 *    would then cause this function to traverse down truly invalid page table
 *    pages. In FreeBSD this isn't an issue given the way they initialize the
 *    static mapping, but could be a problem given differnet intialization
 *    methods.
 *
 *  - Add code to mark direct map page table pages to prevent the OS from
 *    modifying them.
 *
 */
#define DEBUG_INIT 0
void 
declare_ptp_and_walk_pt_entries(page_entry_t *pageEntry, unsigned long
        numPgEntries, enum page_type_t pageLevel ) 
{ 
  int i;
  int traversedPTEAlready;
  enum page_type_t subLevelPgType;
  unsigned long numSubLevelPgEntries;
  page_desc_t *thisPg;
  page_entry_t pageMapping; 
  page_entry_t *pagePtr;

  /* Store the pte value for the page being traversed */
  pageMapping = *pageEntry;

  /* Set the page pointer for the given page */
#if USE_VIRT
  uintptr_t pagePhysAddr = pageMapping & PG_FRAME;
  pagePtr = (page_entry_t *) getVirtual(pagePhysAddr);
#else
  pagePtr = (page_entry_t *)(pageMapping & PG_FRAME);
#endif

  /* Get the page_desc for this page */
  thisPg = getPageDescPtr(pageMapping);

  /* Mark if we have seen this traversal already */
  traversedPTEAlready = (thisPg->type != PG_UNUSED);

#if DEBUG_INIT >= 1
  /* Character inputs to make the printing pretty for debugging */
  char * indent = "";
  char * l4s = "L4:";
  char * l3s = "\tL3:";
  char * l2s = "\t\tL2:";
  char * l1s = "\t\t\tL1:";

  switch (pageLevel){
    case PG_L4:
        indent = l4s;
        printf("%sSetting L4 Page: mapping:0x%lx\n", indent, pageMapping);
        break;
    case PG_L3:
        indent = l3s;
        printf("%sSetting L3 Page: mapping:0x%lx\n", indent, pageMapping);
        break;
    case PG_L2:
        indent = l2s;
        printf("%sSetting L2 Page: mapping:0x%lx\n", indent, pageMapping);
        break;
    case PG_L1:
        indent = l1s;
        printf("%sSetting L1 Page: mapping:0x%lx\n", indent, pageMapping);
        break;
    default:
        break;
  }
#endif

  /*
   * For each level of page we do the following:
   *  - Set the page descriptor type for this page table page
   *  - Set the sub level page type and the number of entries for the
   *    recursive call to the function.
   */
  switch(pageLevel){

    case PG_L4:

      thisPg->type = PG_L4;       /* Set the page type to L4 */
      thisPg->user = 0;           /* Set the priv flag to kernel */
      ++(thisPg->count);
      subLevelPgType = PG_L3;
      numSubLevelPgEntries = NPML4EPG;//    numPgEntries;
      break;

    case PG_L3:
      
      /* TODO: Determine why we want to reassign an L4 to an L3 */
      if (thisPg->type != PG_L4)
        thisPg->type = PG_L3;       /* Set the page type to L3 */
      thisPg->user = 0;           /* Set the priv flag to kernel */
      ++(thisPg->count);
      subLevelPgType = PG_L2;
      numSubLevelPgEntries = NPDPEPG; //numPgEntries;
      break;

    case PG_L2:
      
      /* 
       * If my L2 page mapping signifies that this mapping references a 1GB
       * page frame, then get the frame address using the correct page mask
       * for a L3 page entry and initialize the page_desc for this entry.
       * Then return as we don't need to traverse frame pages.
       */
      if ((pageMapping & PG_PS) != 0) {
#if DEBUG_INIT >= 1
        printf("\tIdentified 1GB page...\n");
#endif
        unsigned long index = (pageMapping & ~PDPMASK) / pageSize;
        page_desc[index].type = PG_TKDATA;
        page_desc[index].user = 0;           /* Set the priv flag to kernel */
        ++(page_desc[index].count);
        return;
      } else {
        thisPg->type = PG_L2;       /* Set the page type to L2 */
        thisPg->user = 0;           /* Set the priv flag to kernel */
        ++(thisPg->count);
        subLevelPgType = PG_L1;
        numSubLevelPgEntries = NPDEPG; // numPgEntries;
      }
      break;

    case PG_L1:
      /* 
       * If my L1 page mapping signifies that this mapping references a 2MB
       * page frame, then get the frame address using the correct page mask
       * for a L2 page entry and initialize the page_desc for this entry. 
       * Then return as we don't need to traverse frame pages.
       */
      if ((pageMapping & PG_PS) != 0){
#if DEBUG_INIT >= 1
        printf("\tIdentified 2MB page...\n");
#endif
        /* The frame address referencing the page obtained */
        unsigned long index = (pageMapping & ~PDRMASK) / pageSize;
        page_desc[index].type = PG_TKDATA;
        page_desc[index].user = 0;           /* Set the priv flag to kernel */
        ++(page_desc[index].count);
        return;
      } else {
        thisPg->type = PG_L1;       /* Set the page type to L1 */
        thisPg->user = 0;           /* Set the priv flag to kernel */
        ++(thisPg->count);
        subLevelPgType = PG_TKDATA;
        numSubLevelPgEntries = NPTEPG;//      numPgEntries;
      }
      break;

    default:
      printf("SVA: page type %d. Frame addr: %p\n",thisPg->type, pagePtr); 
      panic("SVA: walked an entry with invalid page type.");
  }
  
  /* 
   * There is one recursive mapping, which is the last entry in the PML4 page
   * table page. Thus we return before traversing the descriptor again.
   * Notice though that we keep the last assignment to the page as the page
   * type information. 
   */
  if(traversedPTEAlready) {
#if DEBUG_INIT >= 1
    printf("%s Recursed on already initialized page_desc\n", indent);
#endif
    return;
  }

#if DEBUG_INIT >= 1
  u_long nNonValPgs=0;
  u_long nValPgs=0;
#endif
  /* 
   * Iterate through all the entries of this page, recursively calling the
   * walk on all sub entries.
   */
  for (i = 0; i < numSubLevelPgEntries; i++){
   if ((pageLevel == PG_L4) && (i == 256))
	continue;
#if 0
    /*
     * Do not process any entries that implement the direct map.  This prevents
     * us from marking physical pages in the direct map as kernel data pages.
     */
    if ((pageLevel == PG_L4) && (i == (0xfffffe0000000000 / 0x1000))) {
      continue;
    }
#endif
#if OBSOLETE
    //pagePtr += (sizeof(page_entry_t) * i);
    //page_entry_t *nextEntry = pagePtr;
#endif
    page_entry_t * nextEntry = & pagePtr[i];

#if DEBUG_INIT >= 5
    printf("%sPagePtr in loop: %p, val: 0x%lx\n", indent, nextEntry, *nextEntry);
#endif

    /* 
     * If this entry is valid then recurse the page pointed to by this page
     * table entry.
     */
    if (*nextEntry & PG_V) {
#if DEBUG_INIT >= 1
      nValPgs++;
#endif 

      /* 
       * If we hit the level 1 pages we have hit our boundary condition for
       * the recursive page table traversals. Now we just mark the leaf page
       * descriptors.
       */
      if (pageLevel == PG_L1){
#if DEBUG_INIT >= 2
          printf("%sInitializing leaf entry: pteaddr: %p, mapping: 0x%lx\n",
                  indent, nextEntry, *nextEntry);
#endif
      } else {
#if DEBUG_INIT >= 2
      printf("%sProcessing:pte addr: %p, newPgAddr: %p, mapping: 0x%lx\n",
              indent, nextEntry, (*nextEntry & PG_FRAME), *nextEntry ); 
#endif
          declare_ptp_and_walk_pt_entries(nextEntry,
                  numSubLevelPgEntries, subLevelPgType); 
      }
    } 
#if DEBUG_INIT >= 1
    else {
      nNonValPgs++;
    }
#endif
  }

#if DEBUG_INIT >= 1
  SVA_ASSERT((nNonValPgs + nValPgs) == 512, "Wrong number of entries traversed");

  printf("%sThe number of || non valid pages: %lu || valid pages: %lu\n",
          indent, nNonValPgs, nValPgs);
#endif

}

/*
 * Function: declare_kernel_code_pages()
 *
 * Description:
 *  Mark all kernel code pages as code pages.
 *
 * Inputs: 
 *  btext - The first virtual address of the text segment.
 *  etext - The last virtual address of the text segment.
 */
void
declare_kernel_code_pages (uintptr_t btext, uintptr_t etext) {
  /* Get pointers for the pages */
  uintptr_t page;
  uintptr_t btextPage = getPhysicalAddr((void *)btext) & PG_FRAME;
  uintptr_t etextPage = getPhysicalAddr((void *)etext) & PG_FRAME;

  /*
   * Scan through each page in the text segment.  Note that it is a code page,
   * and make the page read-only within the page table.
   */
  for (page = btextPage; page < etextPage; page += pageSize) {
    /* Mark the page as both a code page and kernel level */
    page_desc[page / pageSize].type = PG_CODE;
    page_desc[page / pageSize].user = 0;

    /* Configure the MMU so that the page is read-only */
    page_entry_t * page_entry = get_pgeVaddr (btext + (page - btextPage));
    page_entry_store(page_entry, setMappingReadOnly (*page_entry));
  }
}

/*
 * Function: makePTReadOnly()
 *
 * Description:
 *  Scan through all of the page descriptors and find all the page descriptors
 *  for page table pages.  For each such page, make the virtual page that maps
 *  it into the direct map read-only.
 */
static inline void
makePTReadOnly (void) {
  /* Disable page protection */
  //unprotect_paging();

  /*
   * For each physical page, determine if it is used as a page table page.
   * If so, make its entry in the direct map read-only.
   */
  uintptr_t paddr;
  for (paddr = 0; paddr < memSize; paddr += pageSize) {
    enum page_type_t pgType = getPageDescPtr(paddr)->type;
    if ((PG_L1 <= pgType) && (pgType <= PG_L4)) {
      page_entry_t * pageEntry = get_pgeVaddr ((uintptr_t)getVirtual(paddr));
      page_entry_store (pageEntry, setMappingReadOnly(*pageEntry));
    }
  }

  /* Re-enable page protection */
  //protect_paging();
}

static __inline void
wrmsr(u_int msr, uint64_t newval)
{
  uint32_t low, high;
  low = newval;
  high = newval >> 32;
  __asm __volatile("wrmsr" : : "a" (low), "d" (high), "c" (msr));
}

/* PCID-related functions: 
 * kernel pcid is 1, and user/SVA pcid is 0
 */

void usersva_to_kernel_pcid(void)
{
#ifdef SVA_ASID_PG
  unsigned long cr3;
  struct SVAThread * curThread;
  unsigned long pg = 0;

  __asm __volatile("movq %%cr3,%0" : "=r" (cr3));
  if(!(cr3 & 0x1))
  {
        page_desc_t * ptDesc = getPageDescPtr(cr3);
        pg = ptDesc->other_pgPaddr;
        pg = (pg == 0)? cr3 : pg;
        cr3 = (pg & ~0xfff) | 0x1 | ((unsigned long)1 << 63);
        __asm __volatile("movq %0,%%cr3" : : "r" (cr3) : "memory");

	if(tsc_read_enable_sva)
		as_num ++;
  }
#endif

//#ifdef SVA_CACHE_PART
//if(cache_part_enable_sva) 
//  wrmsr(MSR_COS, OS_COS);
//#endif
}

void kernel_to_usersva_pcid(void)
{
#ifdef SVA_ASID_PG
  unsigned long cr3;
  struct SVAThread * curThread;
  unsigned long pg = 0;

  __asm __volatile("movq %%cr3,%0" : "=r" (cr3));
  if(cr3 & 0x1)
  {
        page_desc_t * ptDesc = getPageDescPtr(cr3);
        pg = ptDesc->other_pgPaddr;
        pg = (pg == 0)? cr3 : pg;
        cr3 = (pg & ~0xfff) | ((unsigned long)1 << 63);
        __asm __volatile("movq %0,%%cr3" : : "r" (cr3) : "memory");

	if(tsc_read_enable_sva)
		as_num ++;
  }
#endif
//#ifdef SVA_CACHE_PART
//if(cache_part_enable_sva)
//  wrmsr(MSR_COS, SVA_COS);
//#endif
}

/*
 * Function: remap_internal_memory()
 *
 * Description:
 *  Map sufficient physical memory into the SVA VM internal address space.
 *
 * Inputs:
 *  firstpaddr - A pointer to the first free physical address.
 *
 * Outputs:
 *  firstpaddr - The first free physical address is updated to account for the
 *               pages used in the remapping.
 */
void
remap_internal_memory (uintptr_t * firstpaddr) {
  /* Pointers to the internal SVA VM memory */
  extern char _svastart[];
  extern char _svaend[];

  /*
   * Determine how much memory we need to map into the SVA VM address space.
   */
  uintptr_t svaSize = ((uintptr_t) _svaend) - ((uintptr_t) _svastart);

  /*
   * Disable protections.
   */
  unprotect_paging();

  /*
   * Create a PML4E for the SVA address space.
   */
  pml4e_t pml4eVal;

  /*
   * Get the PML4E of the current page table.  If there isn't one in the
   * table, add one.
   */
  uintptr_t vaddr = 0xffffff8000000000u;
  pml4e_t * pml4e = get_pml4eVaddr (get_pagetable(), vaddr);
  if (!isPresent (pml4e)) {
    /* Allocate a new frame */
    uintptr_t paddr = *(firstpaddr);
    (*firstpaddr) += X86_PAGE_SIZE;

    /* Set the type of the frame */
    getPageDescPtr(paddr)->type = PG_L3;
    ++(getPageDescPtr(paddr)->count);

    /* Zero the contents of the frame */
    memset (getVirtual (paddr), 0, X86_PAGE_SIZE);

    /* Install a new PDPTE entry using the page  */
    *pml4e = (paddr & addrmask) | PTE_CANWRITE | PTE_PRESENT;
  }

  /*
   * Get the PDPTE entry (or add it if it is not present).
   */
  pdpte_t * pdpte = get_pdpteVaddr (pml4e, vaddr);
  if (!isPresent (pdpte)) {
    /* Allocate a new frame */
    uintptr_t pdpte_paddr = *(firstpaddr);
    (*firstpaddr) += X86_PAGE_SIZE;

    /* Set the type of the frame */
    getPageDescPtr(pdpte_paddr)->type = PG_L2;
    ++(getPageDescPtr(pdpte_paddr)->count);

    /* Zero the contents of the frame */
    memset (getVirtual (pdpte_paddr), 0, X86_PAGE_SIZE);

    /* Install a new PDE entry using the page. */
    *pdpte = (pdpte_paddr & addrmask) | PTE_CANWRITE | PTE_PRESENT;
  }

  /*
   * Advance the physical address to the next 2 MB boundary.
   */
  if ((*firstpaddr & 0x0fffff)) {
    uintptr_t oldpaddr = *firstpaddr;
    *firstpaddr = ((*firstpaddr) + 0x200000) & 0xffffffffffc00000u;
    printf ("SVA: remap: %lx %lx\n", oldpaddr, *firstpaddr);
  }

  /*
   * Allocate 8 MB worth of SVA address space.
   */
  for (unsigned index = 0; index < 4; ++index) {
    /*
     * Get the PDE entry.
     */
    pde_t * pde = get_pdeVaddr (pdpte, vaddr);

    /* Allocate a new frame */
    uintptr_t pde_paddr = *(firstpaddr);
    (*firstpaddr) += (2 * 1024 * 1024);

    /*
     * Set the types of the frames
     */
    for (uintptr_t p = pde_paddr; p < *firstpaddr; p += X86_PAGE_SIZE) {
      getPageDescPtr(p)->type = PG_L1;
      ++(getPageDescPtr(p)->count);
    }

    /*
     * Install a new PDE entry.
     */
    *pde = (pde_paddr & addrmask) | PTE_CANWRITE | PTE_PRESENT | PTE_PS;
    *pde |= PG_G;

    /*
     * Verify that the mapping works.
     */
    unsigned char * p = (unsigned char *) vaddr;
    unsigned char * q = (unsigned char *) getVirtual (pde_paddr);

    for (unsigned index = 0; index < 100; ++index) {
      (*(p + index)) = ('a' + index);
    }

    for (unsigned index = 0; index < 100; ++index) {
      if ((*(q + index)) != ('a' + index))
        panic ("SVA: No match: %x: %lx != %lx\n", index, p + index, q + index);
    }

    /* Move to the next virtual address */
    vaddr += (2 * 1024 * 1024);
  }

  /*
   * Re-enable page protections.
   */
  protect_paging();
  return;
}

/*
 * Function: sva_create_dmap()
 *
 * Description:
 *  This function sets up the SVA direct mapping region.
 *
 * Input:
 * KPML4phys - phys addr of kernel level 4 page table page
 * DMPDPphys - phys addr of SVA direct mapping level 3 page table page
 * DMPDphys -  phys addr of SVA direct mapping level 2 page table page
 * DMPTphys -  phys addr of SVA direct mapping level 1 page table page
 * ndmpdp   -  number of SVA direct mapping level 3 page table pages
 * ndm1g    -  number of 1GB pages used for SVA direct mapping
 */

void
sva_create_dmap(void * KPML4phys, void * DMPDPphys,
void * DMPDphys, void * DMPTphys, int ndmpdp, int ndm1g)
{
  int i, j;

  for (i = 0; i < NPTEPG * NPDEPG * ndmpdp; i++) {
	        ((pte_t *)DMPTphys)[i] = (uintptr_t) i << PAGE_SHIFT;
		((pte_t *)DMPTphys)[i] |= PG_RW | PG_V 
#ifdef SVA_ASID_PG
			;
#else
			| PG_G;
#endif
       }

  for (i = NPDEPG * ndm1g, j = 0; i < NPDEPG * ndmpdp; i++, j++) {
                ((pde_t *)DMPDphys)[j] = (uintptr_t)DMPTphys + ((uintptr_t)j << PAGE_SHIFT);
                /* Preset PG_M and PG_A because demotion expects it. */
                ((pde_t *)DMPDphys)[j] |= PG_RW | PG_V; /*| PG_PS | 
#ifdef SVA_ASID_PG
                    PG_M | PG_A;
#else	
		    PG_G | PG_M | PG_A;
#endif*/
       }

  for (i = 0/*384*/; i < 0 /*384*/ + ndm1g; i++) {
                ((pdpte_t *)DMPDPphys)[i] = (uintptr_t)(i /*- 384*/) << PDPSHIFT;
                /* Preset PG_M and PG_A because demotion expects it. */
                ((pdpte_t *)DMPDPphys)[i] |= PG_RW | PG_V | PG_PS | 
#ifdef SVA_ASID_PG
                    PG_M | PG_A;
#else	
		    PG_G | PG_M | PG_A;
#endif
  }
  for (j = 0; i < /*384 +*/ ndmpdp; i++, j++) {
                ((pdpte_t *)DMPDPphys)[i] = (uintptr_t)DMPDphys + (uintptr_t)(j << PAGE_SHIFT);
                ((pdpte_t *)DMPDPphys)[i] |= PG_RW | PG_V | PG_U;

  }


  /* Connect the Direct Map slot(s) up to the PML4. */
  for (i = 0; i < NDMPML4E; i++) {
                ((pdpte_t *)KPML4phys)[DMPML4I + i] = (uintptr_t)DMPDPphys + (uintptr_t)
                    (i << PAGE_SHIFT);
                ((pdpte_t *)KPML4phys)[DMPML4I + i] |= PG_RW | PG_V | PG_U;
  }


  for(i = 0; i < NDMPML4E; i++)
  {
	sva_declare_dmap_page((unsigned long)DMPDPphys + (i << PAGE_SHIFT));
  }

  for(i = 0; i < ndmpdp - ndm1g; i ++)
  {
	sva_declare_dmap_page((unsigned long)DMPDphys + (i << PAGE_SHIFT));
  }

  return;
}


/*
 * Instrinsic: sva_update_l4_dmap
 *
 * Description:
 *  This function updates the pml4 entries of a process with the SVA direct mapping.
 *
 * Input:
 *  pml4pg - the virtual address of the pml4 page table page to be updated
 *  index  - the index of the SVA direct mapping pml4 entry
 *  val    - the page table entry to be populated in
 */

void sva_update_l4_dmap(void * pml4pg, int index, page_entry_t val)
{
  if(index < NDMPML4E)
  sva_update_l4_mapping(&(((pdpte_t *)pml4pg)[DMPML4I + index]), val);
}


/*
 * Function: sva_mmu_init
 *
 * Description:
 *  This function initializes the sva mmu unit by zeroing out the page
 *  descriptors, capturing the statically allocated initial kernel mmu state,
 *  and identifying all kernel code pages, and setting them in the page
 *  descriptor array.
 *
 *  To initialize the sva page descriptors, this function takes the pml4 base
 *  mapping and walks down each level of the page table tree. 
 *
 *  NOTE: In this function we assume that he page mapping for the kpml4 has
 *  physical addresses in it. We then dereference by obtaining the virtual
 *  address mapping of this page. This works whether or not the processor is in
 *  a virtually addressed or physically addressed mode. 
 *
 * Inputs:
 *  - kpml4Mapping  : Mapping referencing the base kernel pml4 page table page
 *  - nkpml4e       : The number of entries in the pml4
 *  - firstpaddr    : A pointer to the physical address of the first free frame.
 *  - btext         : The first virtual address of the text segment.
 *  - etext         : The last virtual address of the text segment.
 */
void 
sva_mmu_init (pml4e_t * kpml4Mapping,
              unsigned long nkpml4e,
              uintptr_t * firstpaddr,
              uintptr_t btext,
              uintptr_t etext) {
  uint64_t tsc_tmp;
  if(tsc_read_enable_sva)
     tsc_tmp = sva_read_tsc();

  /* Get the virtual address of the pml4e mapping */
#if USE_VIRT
  pml4e_t * kpml4eVA = (pml4e_t *) getVirtual( (uintptr_t) kpml4Mapping);
#else
  pml4e_t * kpml4eVA = kpml4Mapping;
#endif

  /* Zero out the page descriptor array */
  memset (page_desc, 0, numPageDescEntries * sizeof(page_desc_t));

#if 0
  /*
   * Remap the SVA internal data structure memory into the part of the address
   * space protected by the sandboxing (SF) instrumentation.
   */
  remap_internal_memory(firstpaddr);
#endif

  /* Walk the kernel page tables and initialize the sva page_desc */
  declare_ptp_and_walk_pt_entries(kpml4eVA, nkpml4e, PG_L4);

  /* TODO: Set page_desc pages as SVA pages */

  /* Identify kernel code pages and intialize the descriptors */
  declare_kernel_code_pages(btext, etext);

#ifdef SVA_ASID_PG
  load_cr4(_rcr4()|CR4_PCIDE);
  /* Now load the initial value of the cr3 to complete kernel init */
  unsigned long kernel_pg = *kpml4Mapping & PG_FRAME;
  kernel_pg = (kernel_pg & ~0xfff) | 0x1;
#endif
  unprotect_paging();
#ifdef SVA_ASID_PG
  load_cr3(kernel_pg);
#else
  load_cr3(*kpml4Mapping & PG_FRAME);
#endif
  protect_paging();

  /*
   * Make existing page table pages read-only.
   *
   * TODO:
   *  Using this function on the SVA test machine with 16 GB of RAM worked when
   *  writing the Virtual Ghost and KCoFI papers.  However, either there has
   *  been a regression, or this code does not work on VirtualBox on Mac OS X
   *  with a 4 GB VM running SVA FreeBSD.  Either way, there is a bug that
   *  needs to be fixed.
   */
  if (!keepPTWriteableHack) {
    makePTReadOnly();
  }

  /*
   * Note that the MMU is now initialized.
   */
  mmuIsInitialized = 1;

#ifdef SVA_DMAP  
  int ptindex;
  unsigned char * p;
  for(ptindex = 0; ptindex < 1024; ++ptindex)
  {
	  if((p = SVAPTPages[ptindex]) == NULL)
		panic("SVAPTPages[%d] is not allocated\n", ptindex);  
	  PTPages[ptindex].paddr   = getPhysicalAddr (p);
	  PTPages[ptindex].vosaddr = getVirtualSVADMAP(PTPages[ptindex].paddr);
	  removeOSDirectMap(getVirtual(PTPages[ptindex].paddr)); 
  }
  
#endif
  record_tsc(sva_mmu_init_api, ((uint64_t) sva_read_tsc() - tsc_tmp));
}

/*
 * Intrinsic: sva_declare_l1_page()
 *
 * Description:
 *  This intrinsic marks the specified physical frame as a Level 1 page table
 *  frame.  It will zero out the contents of the page frame so that stale
 *  mappings within the frame are not used by the MMU.
 *
 * Inputs:
 *  frameAddr - The address of the physical page frame that will be used as a
 *              Level 1 page frame.
 */
void
sva_declare_l1_page (uintptr_t frameAddr) {
  uint64_t tsc_tmp;
  if(tsc_read_enable_sva)
     tsc_tmp = sva_read_tsc();
  kernel_to_usersva_pcid();
  /* Disable interrupts so that we appear to execute as a single instruction. */
  unsigned long rflags = sva_enter_critical();

  /* Get the page_desc for the newly declared l4 page frame */
  page_desc_t *pgDesc = getPageDescPtr(frameAddr);

  /*
   * Make sure that this is already an L1 page, an unused page, or a kernel
   * data page.
   */
  switch (pgDesc->type) {
    case PG_UNUSED:
    case PG_L1:
    case PG_TKDATA:
      break;

    default:
      printf ("SVA: %lx %lx\n", page_desc, page_desc + numPageDescEntries);
      panic ("SVA: Declaring L1 for wrong page: frameAddr = %lx, pgDesc=%lx, type=%x\n", frameAddr, pgDesc, pgDesc->type);
      break;
  }

#ifdef SVA_DMAP
  /* A page can only be declared as a page table page if its reference count is less than 2.*/
  SVA_ASSERT((pgRefCount(pgDesc) <= 2), "sva_declare_l1_page: more than one virtual addresses are still using this page!");
#else
  /* A page can only be declared as a page table page if its reference count is 0 or 1.*/
  //SVA_ASSERT((pgRefCount(pgDesc) <= 1), "sva_declare_l1_page: more than one virtual addresses are still using this page!");
#endif

  /* 
   * Declare the page as an L1 page (unless it is already an L1 page).
   */
  if (pgDesc->type != PG_L1) {
    /*
     * Mark this page frame as an L1 page frame.
     */
    pgDesc->type = PG_L1;

    /*
     * Reset the virtual address which can point to this page table page.
     */
    pgDesc->pgVaddr = 0;

    /* 
     * Initialize the page data and page entry. Note that we pass a general
     * page_entry_t to the function as it enables reuse of code for each of the
     * entry declaration functions. 
     */
    initDeclaredPage(frameAddr);
  } else {
    panic ("SVA: declare L1: type = %x\n", pgDesc->type);
  }

  /* Restore interrupts */
  sva_exit_critical (rflags);
  usersva_to_kernel_pcid();
  record_tsc(sva_declare_l1_page_api, ((uint64_t) sva_read_tsc() - tsc_tmp));
  return;
}

/*
 * Intrinsic: sva_declare_l2_page()
 *
 * Description:
 *  This intrinsic marks the specified physical frame as a Level 2 page table
 *  frame.  It will zero out the contents of the page frame so that stale
 *  mappings within the frame are not used by the MMU.
 *
 * Inputs:
 *  frameAddr - The address of the physical page frame that will be used as a
 *              Level 2 page frame.
 */
void
sva_declare_l2_page (uintptr_t frameAddr) {
  uint64_t tsc_tmp;
  if(tsc_read_enable_sva)
     tsc_tmp = sva_read_tsc();

  kernel_to_usersva_pcid();
  /* Disable interrupts so that we appear to execute as a single instruction. */
  unsigned long rflags = sva_enter_critical();

  /* Get the page_desc for the newly declared l4 page frame */
  page_desc_t *pgDesc = getPageDescPtr(frameAddr);

  /*
   * Make sure that this is already an L2 page, an unused page, or a kernel
   * data page.
   */
  switch (pgDesc->type) {
    case PG_UNUSED:
    case PG_L2:
    case PG_TKDATA:
      break;

    default:
      printf ("SVA: %lx %lx\n", page_desc, page_desc + numPageDescEntries);
      panic ("SVA: Declaring L2 for wrong page: frameAddr = %lx, pgDesc=%lx, type=%x count=%x\n", frameAddr, pgDesc, pgDesc->type, pgDesc->count);
      break;
  }

#ifdef SVA_DMAP
 /* A page can only be declared as a page table page if its reference count is less than 2.*/
  SVA_ASSERT((pgRefCount(pgDesc) <= 2), "sva_declare_l2_page: more than one virtual addresses are still using this page!");
#else
  /* A page can only be declared as a page table page if its reference count is 0 or 1.*/
  //SVA_ASSERT((pgRefCount(pgDesc) <= 1), "sva_declare_l2_page: more than one virtual addresses are still using this page!");
#endif

  /* 
   * Declare the page as an L2 page (unless it is already an L2 page).
   */
  if (pgDesc->type != PG_L2) {
    /* Setup metadata tracking for this new page */
    pgDesc->type = PG_L2;

    /*
     * Reset the virtual address which can point to this page table page.
     */
    pgDesc->pgVaddr = 0;

    /* 
     * Initialize the page data and page entry. Note that we pass a general
     * page_entry_t to the function as it enables reuse of code for each of the
     * entry declaration functions. 
     */
    initDeclaredPage(frameAddr);
  }

  /* Restore interrupts */
  sva_exit_critical (rflags);
  usersva_to_kernel_pcid();
  record_tsc(sva_declare_l2_page_api, ((uint64_t) sva_read_tsc() - tsc_tmp));
  return;
}

/*
 * Intrinsic: sva_declare_l3_page()
 *
 * Description:
 *  This intrinsic marks the specified physical frame as a Level 3 page table
 *  frame.  It will zero out the contents of the page frame so that stale
 *  mappings within the frame are not used by the MMU.
 *
 * Inputs:
 *  frameAddr - The address of the physical page frame that will be used as a
 *              Level 3 page frame.
 */
void
sva_declare_l3_page (uintptr_t frameAddr) {
  uint64_t tsc_tmp;
  if(tsc_read_enable_sva)
     tsc_tmp = sva_read_tsc();
  kernel_to_usersva_pcid();
  /* Disable interrupts so that we appear to execute as a single instruction */
  unsigned long rflags = sva_enter_critical();

  /* Get the page_desc for the newly declared l4 page frame */
  page_desc_t *pgDesc = getPageDescPtr(frameAddr);

  /*
   * Make sure that this is already an L3 page, an unused page, or a kernel
   * data page.
   */
  switch (pgDesc->type) {
    case PG_UNUSED:
    case PG_L3:
    case PG_TKDATA:
      break;

    default:
      printf ("SVA: %lx %lx\n", page_desc, page_desc + numPageDescEntries);
      panic ("SVA: Declaring L3 for wrong page: frameAddr = %lx, pgDesc=%lx, type=%x count=%x\n", frameAddr, pgDesc, pgDesc->type, pgDesc->count);
      break;
  }

#ifdef SVA_DMAP
 /* A page can only be declared as a page table page if its reference count is less than 2.*/
  SVA_ASSERT((pgRefCount(pgDesc) <= 2), "sva_declare_l3_page: more than one virtual addresses are still using this page!");
#else
   /* A page can only be declared as a page table page if its reference count is 0 or 1.*/
  //SVA_ASSERT((pgRefCount(pgDesc) <= 1), "sva_declare_l3_page: more than one virtual addresses are still using this page!");
#endif

  /* 
   * Declare the page as an L3 page (unless it is already an L3 page).
   */
  if (pgDesc->type != PG_L3) {
    /* Mark this page frame as an L3 page frame */
    pgDesc->type = PG_L3;

    /*
     * Reset the virtual address which can point to this page table page.
     */
    pgDesc->pgVaddr = 0;

    /* 
     * Initialize the page data and page entry. Note that we pass a general
     * page_entry_t to the function as it enables reuse of code for each of the
     * entry declaration functions. 
     */
    initDeclaredPage(frameAddr);
  }

  /* Restore interrupts */
  sva_exit_critical (rflags);
  usersva_to_kernel_pcid();
  record_tsc(sva_declare_l3_page_api, ((uint64_t) sva_read_tsc() - tsc_tmp));
  return;
}

/*
 * Intrinsic: sva_declare_l4_page()
 *
 * Description:
 *  This intrinsic marks the specified physical frame as a Level 4 page table
 *  frame.  It will zero out the contents of the page frame so that stale
 *  mappings within the frame are not used by the MMU.
 *
 * Inputs:
 *  frameAddr - The address of the physical page frame that will be used as a
 *              Level 4 page frame.
 */
void
sva_declare_l4_page (uintptr_t frameAddr) {
  uint64_t tsc_tmp;
  if(tsc_read_enable_sva)
     tsc_tmp = sva_read_tsc();

  kernel_to_usersva_pcid();
  /* Disable interrupts so that we appear to execute as a single instruction. */
  unsigned long rflags = sva_enter_critical();

  /* Get the page_desc for the newly declared l4 page frame */
  page_desc_t *pgDesc = getPageDescPtr(frameAddr);

  /* 
   * Assert that this is a new L4. We don't want to declare an L4 with and
   * existing mapping
   */
#if 0
  SVA_ASSERT(pgRefCount(pgDesc) == 0, "MMU: L4 reference count non-zero.");
#endif

  /*
   * Make sure that this is already an L4 page, an unused page, or a kernel
   * data page.
   */
  switch (pgDesc->type) {
    case PG_UNUSED:
    case PG_L4:
    case PG_TKDATA:
      break;

    default:
      printf ("SVA: %lx %lx\n", page_desc, page_desc + numPageDescEntries);
      panic ("SVA: Declaring L4 for wrong page: frameAddr = %lx, pgDesc=%lx, type=%x\n", frameAddr, pgDesc, pgDesc->type);
      break;
  }

#ifdef SVA_DMAP
 /* A page can only be declared as a page table page if its reference count is 0 or 1.*/
  SVA_ASSERT((pgRefCount(pgDesc) <= 2), "sva_declare_l4_page: more than one virtual addresses are still using this page!");
#else
 /* A page can only be declared as a page table page if its reference count is less than 2.*/
  //SVA_ASSERT((pgRefCount(pgDesc) <= 1), "sva_declare_l4_page: more than one virtual addresses are still using this page!");
#endif
  /* 
   * Declare the page as an L4 page (unless it is already an L4 page).
   */
  if (pgDesc->type != PG_L4) {
    /* Mark this page frame as an L4 page frame */
    pgDesc->type = PG_L4;

    /*
     * Reset the virtual address which can point to this page table page.
     */
    pgDesc->pgVaddr = 0;

    /* 
     * Initialize the page data and page entry. Note that we pass a general
     * page_entry_t to the function as it enables reuse of code for each of the
     * entry declaration functions. 
     */
    initDeclaredPage(frameAddr);
  }

  /* Restore interrupts */
  sva_exit_critical (rflags);
  usersva_to_kernel_pcid();
  record_tsc(sva_declare_l4_page_api, ((uint64_t) sva_read_tsc() - tsc_tmp));
}

/*
 * Function: sva_declare_dmap_page()
 *
 * Description:
 *   Declare a physical page frame to be a page for SVA direct mapping
 *
 * Input:
 *   frameAddr - the address of a physical page frame
 */
void sva_declare_dmap_page(uintptr_t frameAddr)
 {
    getPageDescPtr(frameAddr)->dmap = 1;
 }

static inline page_entry_t * 
printPTES (uintptr_t vaddr) {
  /* Pointer to the page table entry for the virtual address */
  page_entry_t *pge = 0;

  /* Get the base of the pml4 to traverse */
  unsigned char * cr3 = get_pagetable();
  if ((((uintptr_t)(cr3)) & 0xfffffffffffff000u) == 0)
    return 0;

  /* Get the VA of the pml4e for this vaddr */
  pml4e_t *pml4e = get_pml4eVaddr (cr3, vaddr);

  if (*pml4e & PG_V) {
    /* Get the VA of the pdpte for this vaddr */
    pdpte_t *pdpte = get_pdpteVaddr (pml4e, vaddr);
    if (*pdpte & PG_V) {
      /* 
       * The PDPE can be configurd in large page mode. If it is then we have the
       * entry corresponding to the given vaddr If not then we go deeper in the
       * page walk.
       */
      if (*pdpte & PG_PS) {
        pge = pdpte;
      } else {
        /* Get the pde associated with this vaddr */
        pde_t *pde = get_pdeVaddr (pdpte, vaddr);
        if (*pde & PG_V) {
          /* 
           * As is the case with the pdpte, if the pde is configured for large
           * page size then we have the corresponding entry. Otherwise we need
           * to traverse one more level, which is the last. 
           */
          if (*pde & PG_PS) {
            pge = pde;
          } else {
            pge = get_pteVaddr (pde, vaddr);
            printf ("SVA: PTE: %lx %lx %lx %lx\n", *pml4e, *pdpte, *pde, *pge);
          }
        }
      }
    }
  }

  /* Return the entry corresponding to this vaddr */
  return pge;
}

/*
 * Function: sva_remove_page()
 *
 * Description:
 *  This function informs the SVA VM that the system software no longer wants
 *  to use the specified page as a page table page.
 *
 * Inputs:
 *  paddr - The physical address of the page table page.
 */
void
sva_remove_page (uintptr_t paddr) {
  uint64_t tsc_tmp;
  if(tsc_read_enable_sva)
     tsc_tmp = sva_read_tsc();
  
  kernel_to_usersva_pcid();
  /* Disable interrupts so that we appear to execute as a single instruction. */
  unsigned long rflags = sva_enter_critical();

  /* Get the entry controlling the permissions for this pte PTP */
  page_entry_t *pte = get_pgeVaddr((uintptr_t)getVirtual (paddr));

  /* Get the page_desc for the l1 page frame */
  page_desc_t *pgDesc = getPageDescPtr(paddr);

  /*
   * Make sure that this is a page table page.  We don't want the system
   * software to trick us.
   */
  switch (pgDesc->type)  {
    case PG_L1:
    case PG_L2:
    case PG_L3:
    case PG_L4:
      break;

    default:
      /* Restore interrupts */
      panic ("SVA: undeclare bad page type: %lx %lx\n", paddr, pgDesc->type);
      sva_exit_critical (rflags);
      usersva_to_kernel_pcid();
      record_tsc(sva_remove_page_1_api, ((uint64_t) sva_read_tsc() - tsc_tmp));
      return;
      break;
  }

  /*
   * Check that there are no references to this page (i.e., there is no page
   * table entry that refers to this physical page frame).  If there is a
   * mapping, then someone is still using it as a page table page.  In that
   * case, ignore the request.
   *
   * Note that we check for a reference count of 1 because the page is always
   * mapped into the direct map.
   */
#ifdef SVA_DMAP
  if (pgDesc->count <= 2) {
#else
  if (pgDesc->count <= 1) {
#endif

#ifdef SVA_ASID_PG
    if(pgDesc->type == PG_L4)
    {
	uintptr_t other_cr3 = pgDesc->other_pgPaddr & ~PML4_SWITCH_DISABLE;
	
	if(other_cr3)
	{  
		page_desc_t *other_pgDesc = getPageDescPtr(other_cr3);
		SVA_ASSERT((other_pgDesc->count <= 2),
			    "the kernel or usersva version pml4 page table page still has reference.\n" );
		other_pgDesc->type = PG_UNUSED;
		page_entry_t *other_pte = get_pgeVaddr((uintptr_t)getVirtual (other_cr3));
	        page_entry_store ((page_entry_t *) other_pte, setMappingReadWrite (*other_pte));
		sva_mm_flush_tlb(getVirtual(other_cr3));
		other_pgDesc->other_pgPaddr = 0;
		pgDesc->other_pgPaddr = 0;
	}
    }
#endif
    /*
     * Mark the page frame as an unused page.
     */
    pgDesc->type = PG_UNUSED;
   
    /*
     * Make the page writeable again.  Be sure to flush the TLBs to make the
     * change take effect right away.
     */
    page_entry_store ((page_entry_t *) pte, setMappingReadWrite (*pte));
    sva_mm_flush_tlb (getVirtual (paddr));
  } else {
    printf ("SVA: remove_page: type=%x count %x\n", pgDesc->type, pgDesc->count);
  }

  /* Restore interrupts */
  sva_exit_critical (rflags);
  usersva_to_kernel_pcid();
  record_tsc(sva_remove_page_2_api, ((uint64_t) sva_read_tsc() - tsc_tmp));
  return;
}

/*
 * Function: sva_get_kernel_pml4pg
 * 
 * Description:
 *   Return the physical address of the kernel pml4 page table page
 *
 * Input:
 *   paddr - the physical address of the original (user/sva verison) pml4 page table page
 */
uintptr_t sva_get_kernel_pml4pg(uintptr_t paddr)
{
	page_desc_t *pgDesc = getPageDescPtr(paddr);
	uintptr_t other_paddr = pgDesc->other_pgPaddr & ~PML4_SWITCH_DISABLE;
	return other_paddr;		
}


/* 
 * Function: sva_remove_mapping()
 *
 * Description:
 *  This function updates the entry to the page table page and is agnostic to
 *  the level of page table. The particular needs for each page table level are
 *  handled in the __update_mapping function. The primary function here is to
 *  set the mapping to zero, if the page was a PTP then zero it's data and set
 *  it to writeable.
 *
 * Inputs:
 *  pteptr - The location within the page table page for which the translation
 *           should be removed.
 */
void
sva_remove_mapping(page_entry_t * pteptr) {
  uint64_t tsc_tmp;
  if(tsc_read_enable_sva)
     tsc_tmp = sva_read_tsc();

  kernel_to_usersva_pcid();

  /* Disable interrupts so that we appear to execute as a single instruction. */
  unsigned long rflags = sva_enter_critical();

  /* Get the page_desc for the newly declared l4 page frame */
  page_desc_t *pgDesc = getPageDescPtr(*pteptr);

  /* Update the page table mapping to zero */
  __update_mapping (pteptr, ZERO_MAPPING);

#ifdef SVA_ASID_PG
  uintptr_t phys = getPhysicalAddr(pteptr);
  page_desc_t * cur_pgDesc = getPageDescPtr(phys);
  if(cur_pgDesc->type == PG_L4)
  {
   uintptr_t other_cr3 = cur_pgDesc->other_pgPaddr & ~PML4_SWITCH_DISABLE;
   if(other_cr3)
   {
        page_entry_t * other_pteptr = (page_entry_t *) ((unsigned long) getVirtual(other_cr3) | ((unsigned long) pteptr & vmask));
        __update_mapping (other_pteptr, ZERO_MAPPING);
   }
  }
#endif
  

  /* Restore interrupts */
  sva_exit_critical (rflags);
  usersva_to_kernel_pcid();
  record_tsc(sva_remove_mapping_api, ((uint64_t) sva_read_tsc() - tsc_tmp));
}


/* 
 * Function: sva_update_l1_mapping_checkglobal()
 *
 * Description:
 *  This function updates a Level-1 Mapping.  In other words, it adds a
 *  a direct translation from a virtual page to a physical page.
 *  Compared to sva_update_l1_mapping, this function checks whether the virtual 
 *  address falls within the sva internal memory. If yes, make sure the PTEs are
 *  not marked as global.
 *
 *  This function makes different checks to ensure the mapping
 *  does not bypass the type safety proved by the compiler.
 *
 * Inputs:
 *  pteptr - The location within the L1 page in which the new translation
 *           should be place.
 *  val    - The new translation to insert into the page table.
 */
void
sva_update_l1_mapping_checkglobal(pte_t * pteptr, page_entry_t val, unsigned long va) {
  uint64_t tsc_tmp;
  if(tsc_read_enable_sva)
     tsc_tmp = sva_read_tsc();

  kernel_to_usersva_pcid();
  /*
   * Disable interrupts so that we appear to execute as a single instruction.
   */
  unsigned long rflags = sva_enter_critical();

  if((va >= 0xffffffff819ef000u) && (va <= 0xffffffff89b96060u) )
  {
    val &= ~PG_G;
  }

  /*
   * Ensure that the PTE pointer points to an L1 page table.  If it does not,
   * then report an error.
   */
  page_desc_t * ptDesc = getPageDescPtr (getPhysicalAddr(pteptr));
  if ((ptDesc->type != PG_L1) && (!disableMMUChecks)) {
    panic ("SVA: MMU: update_l1 not an L1: %lx %lx: %lx\n", pteptr, val, ptDesc->type);
  }

  /*
   * Update the page table with the new mapping.
   */
  __update_mapping(pteptr, val);

  /* Restore interrupts */
  sva_exit_critical (rflags);

  usersva_to_kernel_pcid();

  record_tsc(sva_update_l1_mapping_api, ((uint64_t) sva_read_tsc() - tsc_tmp));
  return;
}

/* 
 * Function: sva_update_l1_mapping()
 *
 * Description:
 *  This function updates a Level-1 Mapping.  In other words, it adds a
 *  a direct translation from a virtual page to a physical page.
 *
 *  This function makes different checks to ensure the mapping
 *  does not bypass the type safety proved by the compiler.
 *
 * Inputs:
 *  pteptr - The location within the L1 page in which the new translation
 *           should be place.
 *  val    - The new translation to insert into the page table.
 */
void
sva_update_l1_mapping(pte_t * pteptr, page_entry_t val) {
  uint64_t tsc_tmp;
  if(tsc_read_enable_sva)
     tsc_tmp = sva_read_tsc();

  kernel_to_usersva_pcid();
  /*
   * Disable interrupts so that we appear to execute as a single instruction.
   */
  unsigned long rflags = sva_enter_critical();

  /*
   * Ensure that the PTE pointer points to an L1 page table.  If it does not,
   * then report an error.
   */
  page_desc_t * ptDesc = getPageDescPtr (getPhysicalAddr(pteptr));
  if ((ptDesc->type != PG_L1) && (!disableMMUChecks)) {
    panic ("SVA: MMU: update_l1 not an L1: %lx %lx: %lx\n", pteptr, val, ptDesc->type);
  }

  /*
   * Update the page table with the new mapping.
   */
  __update_mapping(pteptr, val);

  /* Restore interrupts */
  sva_exit_critical (rflags);

  usersva_to_kernel_pcid();

  record_tsc(sva_update_l1_mapping_api, ((uint64_t) sva_read_tsc() - tsc_tmp));
  return;
}

/*
 * Updates a level2 mapping (a mapping to a l1 page).
 *
 * This function checks that the pages involved in the mapping
 * are correct, ie pmdptr is a level2, and val corresponds to
 * a level1.
 */
void
sva_update_l2_mapping(pde_t * pdePtr, page_entry_t val) {
  uint64_t tsc_tmp;
  if(tsc_read_enable_sva)
     tsc_tmp = sva_read_tsc();

  kernel_to_usersva_pcid();
  /*
   * Disable interrupts so that we appear to execute as a single instruction.
   */
  unsigned long rflags = sva_enter_critical();

  /*
   * Ensure that the PTE pointer points to an L1 page table.  If it does not,
   * then report an error.
   */
  page_desc_t * ptDesc = getPageDescPtr (getPhysicalAddr (pdePtr));
  if ((ptDesc->type != PG_L2) && (!disableMMUChecks)) {
    panic ("SVA: MMU: update_l2 not an L2: %lx %lx: type=%lx count=%lx\n", pdePtr, val, ptDesc->type, ptDesc->count);
  }

  /*
   * Update the page mapping.
   */
  __update_mapping(pdePtr, val);

  /* Restore interrupts */
  sva_exit_critical (rflags);
  usersva_to_kernel_pcid();
  record_tsc(sva_update_l2_mapping_api, ((uint64_t) sva_read_tsc() - tsc_tmp));
  return;
}

/*
 * Updates a level3 mapping 
 */
void sva_update_l3_mapping(pdpte_t * pdptePtr, page_entry_t val) {
  uint64_t tsc_tmp;
  if(tsc_read_enable_sva)
     tsc_tmp = sva_read_tsc();

  kernel_to_usersva_pcid();
  /*
   * Disable interrupts so that we appear to execute as a single instruction.
   */
  unsigned long rflags = sva_enter_critical();

  /*
   * Ensure that the PTE pointer points to an L1 page table.  If it does not,
   * then report an error.
   */
  page_desc_t * ptDesc = getPageDescPtr (getPhysicalAddr (pdptePtr));
  if ((ptDesc->type != PG_L3) && (!disableMMUChecks)) {
    panic ("SVA: MMU: update_l3 not an L3: %lx %lx: %lx\n", pdptePtr, val, ptDesc->type);
  }

  __update_mapping(pdptePtr, val);

  /* Restore interrupts */
  sva_exit_critical (rflags);

  usersva_to_kernel_pcid();
  record_tsc(sva_update_l3_mapping_api, ((uint64_t) sva_read_tsc() - tsc_tmp));
  return;
}

/*
 * updates a level4 mapping 
 */
void sva_update_l4_mapping (pml4e_t * pml4ePtr, page_entry_t val) {
  uint64_t tsc_tmp;
  if(tsc_read_enable_sva)
     tsc_tmp = sva_read_tsc();

  kernel_to_usersva_pcid();
  /*
   * Disable interrupts so that we appear to execute as a single instruction.
   */
  unsigned long rflags = sva_enter_critical();

  /*
   * Ensure that the PTE pointer points to an L1 page table.  If it does not,
   * then report an error.
   */
  page_desc_t * ptDesc = getPageDescPtr (getPhysicalAddr (pml4ePtr));
  if ((ptDesc->type != PG_L4) && (!disableMMUChecks)) {
    panic ("SVA: MMU: update_l4 not an L4: %lx %lx: %lx\n", pml4ePtr, val, ptDesc->type);
  }


  __update_mapping(pml4ePtr, val);

#ifdef SVA_ASID_PG 
  uintptr_t other_cr3 = ptDesc->other_pgPaddr & ~PML4_SWITCH_DISABLE;
  if(other_cr3)
  {
    uintptr_t index = (uintptr_t)pml4ePtr & vmask;
    pml4e_t * kernel_pml4ePtr = (pml4e_t *)((uintptr_t) getVirtual(other_cr3) | index); 
    page_desc_t * kernel_ptDesc = getPageDescPtr(other_cr3);
    if((kernel_ptDesc->type != PG_L4) && (!disableMMUChecks)){
           panic ("SVA: MMU: update_l4 kernel or sva version pte not an L4: %lx %lx: %lx\n", kernel_pml4ePtr, val, kernel_ptDesc->type);
    }

    if(((index >> 3) == PML4PML4I) && ((val & PG_FRAME) == (getPhysicalAddr(pml4ePtr) & PG_FRAME)))
        val = other_cr3 | (val & 0xfff);
    __update_mapping(kernel_pml4ePtr, val);
  }
#endif

  /* Restore interrupts */
  sva_exit_critical (rflags);

  usersva_to_kernel_pcid();

  record_tsc(sva_update_l4_mapping_api, ((uint64_t) sva_read_tsc() - tsc_tmp));
  return;
}


/*
 * Function: sva_create_kernel_pml4pg
 *
 * Description:
 *   Record the kernel version pml4 page table page in the page descriptor
 * of the orignal (user/sva version) pml4 page table page. The kernel version 
 * does not have the mappings of ghost memory and SVA internal memory. 
 * Currently, for the pure purpose of measuring the overhead of ASID and 
 * page table manipulation, this kernel version pml4 page table page is entirely 
 * the same as the user/sva version to walk around a problem 
 * due to the feature of x86, which automatically saves interrupt context on one stack upon trap/interrupt.
 *
 * Input:
 *   orig_phys - the original pml4 page table page
 *   kernel_phys  - the kernel version pml4 page table page
 */

void sva_create_kernel_pml4pg(uintptr_t orig_phys, uintptr_t kernel_phys)
{
   page_desc_t * kernel_ptDesc = getPageDescPtr(kernel_phys);
   page_desc_t * usersva_ptDesc = getPageDescPtr(orig_phys);

   kernel_ptDesc->other_pgPaddr = orig_phys;
   usersva_ptDesc->other_pgPaddr = kernel_phys | PML4_SWITCH_DISABLE;

}

void sva_set_kernel_pml4pg_ready(uintptr_t orig_phys)
{
  page_desc_t * usersva_ptDesc = getPageDescPtr(orig_phys);
  usersva_ptDesc->other_pgPaddr = usersva_ptDesc->other_pgPaddr & ~PML4_SWITCH_DISABLE;

}<|MERGE_RESOLUTION|>--- conflicted
+++ resolved
@@ -1124,16 +1124,11 @@
   /*
    * Ask the system software for a page of memory.
    */
-<<<<<<< HEAD
 #ifdef SVA_DMAP
   if ((p = PTPages[ptindex].vosaddr) != NULL) {
 #else
   if ((p = SVAPTPages[ptindex]) != NULL) {
 #endif
-    
-=======
-  if ((p = SVAPTPages[ptindex]) != NULL) {
->>>>>>> d1fd88a8
     /*
      * Initialize the memory.
      */
@@ -1165,11 +1160,7 @@
     return ptindex;
   }
 
-<<<<<<< HEAD
-    return 0;
-=======
   return 0;
->>>>>>> d1fd88a8
 }
 
 /*
